import copy as _copy
import operator
from collections.abc import Iterable, Iterator, Sized
from collections import defaultdict, deque
from functools import reduce
import warnings

import numpy as np
import scipy.sparse
from numpy.lib.mixins import NDArrayOperatorsMixin
import numba

from .common import dot, matmul
from .indexing import getitem
from .umath import elemwise, broadcast_to
from .._sparse_array import SparseArray
from .._utils import normalize_axis, equivalent, check_zero_fill_value, _zero_of_dtype


_reduce_super_ufunc = {np.add: np.multiply, np.multiply: np.power}


class COO(SparseArray, NDArrayOperatorsMixin):  # lgtm [py/missing-equals]
    """
    A sparse multidimensional array.

    This is stored in COO format.  It depends on NumPy and Scipy.sparse for
    computation, but supports arrays of arbitrary dimension.

    Parameters
    ----------
    coords : numpy.ndarray (COO.ndim, COO.nnz)
        An array holding the index locations of every value
        Should have shape (number of dimensions, number of non-zeros).
    data : numpy.ndarray (COO.nnz,)
        An array of Values. A scalar can also be supplied if the data is the same across
        all coordinates. If not given, defers to :obj:`as_coo`.
    shape : tuple[int] (COO.ndim,)
        The shape of the array.
    has_duplicates : bool, optional
        A value indicating whether the supplied value for :code:`coords` has
        duplicates. Note that setting this to `False` when :code:`coords` does have
        duplicates may result in undefined behaviour. See :obj:`COO.sum_duplicates`
    sorted : bool, optional
        A value indicating whether the values in `coords` are sorted. Note
        that setting this to `True` when :code:`coords` isn't sorted may
        result in undefined behaviour. See :obj:`COO.sort_indices`.
    prune : bool, optional
        A flag indicating whether or not we should prune any fill-values present in
        ``data``.
    cache : bool, optional
        Whether to enable cacheing for various operations. See
        :obj:`COO.enable_caching`
    fill_value: scalar, optional
        The fill value for this array.

    Attributes
    ----------
    coords : numpy.ndarray (ndim, nnz)
        An array holding the coordinates of every nonzero element.
    data : numpy.ndarray (nnz,)
        An array holding the values corresponding to :obj:`COO.coords`.
    shape : tuple[int] (ndim,)
        The dimensions of this array.

    See Also
    --------
    DOK : A mostly write-only sparse array.
    as_coo : Convert any given format to :obj:`COO`.

    Examples
    --------
    You can create :obj:`COO` objects from Numpy arrays.

    >>> x = np.eye(4, dtype=np.uint8)
    >>> x[2, 3] = 5
    >>> s = COO.from_numpy(x)
    >>> s
    <COO: shape=(4, 4), dtype=uint8, nnz=5, fill_value=0>
    >>> s.data  # doctest: +NORMALIZE_WHITESPACE
    array([1, 1, 1, 5, 1], dtype=uint8)
    >>> s.coords  # doctest: +NORMALIZE_WHITESPACE
    array([[0, 1, 2, 2, 3],
           [0, 1, 2, 3, 3]])

    :obj:`COO` objects support basic arithmetic and binary operations.

    >>> x2 = np.eye(4, dtype=np.uint8)
    >>> x2[3, 2] = 5
    >>> s2 = COO.from_numpy(x2)
    >>> (s + s2).todense()  # doctest: +NORMALIZE_WHITESPACE
    array([[2, 0, 0, 0],
           [0, 2, 0, 0],
           [0, 0, 2, 5],
           [0, 0, 5, 2]], dtype=uint8)
    >>> (s * s2).todense()  # doctest: +NORMALIZE_WHITESPACE
    array([[1, 0, 0, 0],
           [0, 1, 0, 0],
           [0, 0, 1, 0],
           [0, 0, 0, 1]], dtype=uint8)

    Binary operations support broadcasting.

    >>> x3 = np.zeros((4, 1), dtype=np.uint8)
    >>> x3[2, 0] = 1
    >>> s3 = COO.from_numpy(x3)
    >>> (s * s3).todense()  # doctest: +NORMALIZE_WHITESPACE
    array([[0, 0, 0, 0],
           [0, 0, 0, 0],
           [0, 0, 1, 5],
           [0, 0, 0, 0]], dtype=uint8)

    :obj:`COO` objects also support dot products and reductions.

    >>> s.dot(s.T).sum(axis=0).todense()   # doctest: +NORMALIZE_WHITESPACE
    array([ 1,  1, 31,  6], dtype=uint64)

    You can use Numpy :code:`ufunc` operations on :obj:`COO` arrays as well.

    >>> np.sum(s, axis=1).todense()  # doctest: +NORMALIZE_WHITESPACE
    array([1, 1, 6, 1], dtype=uint64)
    >>> np.round(np.sqrt(s, dtype=np.float64), decimals=1).todense()   # doctest: +SKIP
    array([[ 1. ,  0. ,  0. ,  0. ],
           [ 0. ,  1. ,  0. ,  0. ],
           [ 0. ,  0. ,  1. ,  2.2],
           [ 0. ,  0. ,  0. ,  1. ]])

    Operations that will result in a dense array will usually result in a different
    fill value, such as the following.

    >>> np.exp(s)
    <COO: shape=(4, 4), dtype=float16, nnz=5, fill_value=1.0>

    You can also create :obj:`COO` arrays from coordinates and data.

    >>> coords = [[0, 0, 0, 1, 1],
    ...           [0, 1, 2, 0, 3],
    ...           [0, 3, 2, 0, 1]]
    >>> data = [1, 2, 3, 4, 5]
    >>> s4 = COO(coords, data, shape=(3, 4, 5))
    >>> s4
    <COO: shape=(3, 4, 5), dtype=int64, nnz=5, fill_value=0>

    If the data is same across all coordinates, you can also specify a scalar.

    >>> coords = [[0, 0, 0, 1, 1],
    ...           [0, 1, 2, 0, 3],
    ...           [0, 3, 2, 0, 1]]
    >>> data = 1
    >>> s5 = COO(coords, data, shape=(3, 4, 5))
    >>> s5
    <COO: shape=(3, 4, 5), dtype=int64, nnz=5, fill_value=0>

    Following scipy.sparse conventions you can also pass these as a tuple with
    rows and columns

    >>> rows = [0, 1, 2, 3, 4]
    >>> cols = [0, 0, 0, 1, 1]
    >>> data = [10, 20, 30, 40, 50]
    >>> z = COO((data, (rows, cols)))
    >>> z.todense()  # doctest: +NORMALIZE_WHITESPACE
    array([[10,  0],
           [20,  0],
           [30,  0],
           [ 0, 40],
           [ 0, 50]])

    You can also pass a dictionary or iterable of index/value pairs. Repeated
    indices imply summation:

    >>> d = {(0, 0, 0): 1, (1, 2, 3): 2, (1, 1, 0): 3}
    >>> COO(d)
    <COO: shape=(2, 3, 4), dtype=int64, nnz=3, fill_value=0>
    >>> L = [((0, 0), 1),
    ...      ((1, 1), 2),
    ...      ((0, 0), 3)]
    >>> COO(L).todense()  # doctest: +NORMALIZE_WHITESPACE
    array([[4, 0],
           [0, 2]])

    You can convert :obj:`DOK` arrays to :obj:`COO` arrays.

    >>> from sparse import DOK
    >>> s6 = DOK((5, 5), dtype=np.int64)
    >>> s6[1:3, 1:3] = [[4, 5], [6, 7]]
    >>> s6
    <DOK: shape=(5, 5), dtype=int64, nnz=4, fill_value=0>
    >>> s7 = s6.asformat('coo')
    >>> s7
    <COO: shape=(5, 5), dtype=int64, nnz=4, fill_value=0>
    >>> s7.todense()  # doctest: +NORMALIZE_WHITESPACE
    array([[0, 0, 0, 0, 0],
           [0, 4, 5, 0, 0],
           [0, 6, 7, 0, 0],
           [0, 0, 0, 0, 0],
           [0, 0, 0, 0, 0]])
    """

    __array_priority__ = 12

    def __init__(
        self,
        coords,
        data=None,
        shape=None,
        has_duplicates=True,
        sorted=False,
        prune=False,
        cache=False,
        fill_value=None,
    ):
        self._cache = None
        if cache:
            self.enable_caching()

        if data is None:
            arr = as_coo(coords, shape=shape, fill_value=fill_value)
            self._make_shallow_copy_of(arr)
            return

        self.data = np.asarray(data)
        self.coords = np.asarray(coords)

        if self.coords.ndim == 1:
            self.coords = self.coords[None, :]

        if self.data.ndim == 0:
            self.data = np.broadcast_to(self.data, self.coords.shape[1])

        if shape and not self.coords.size:
            self.coords = np.zeros(
                (len(shape) if isinstance(shape, Iterable) else 1, 0), dtype=np.uint64
            )

        if shape is None:
            if self.coords.nbytes:
                shape = tuple((self.coords.max(axis=1) + 1))
            else:
                shape = ()

        super().__init__(shape, fill_value=fill_value)
        self.coords = self.coords.astype(np.intp)

        if self.shape:
            if len(self.data) != self.coords.shape[1]:
                msg = (
                    "The data length does not match the coordinates "
                    "given.\nlen(data) = {}, but {} coords specified."
                )
                raise ValueError(msg.format(len(data), self.coords.shape[1]))
            if len(self.shape) != self.coords.shape[0]:
                msg = (
                    "Shape specified by `shape` doesn't match the "
                    "shape of `coords`; len(shape)={} != coords.shape[0]={}"
                    "(and coords.shape={})"
                )
                raise ValueError(
                    msg.format(len(shape), self.coords.shape[0], self.coords.shape)
                )

        from .._settings import WARN_ON_TOO_DENSE

        if WARN_ON_TOO_DENSE and self.nbytes >= self.size * self.data.itemsize:
            warnings.warn(
                "Attempting to create a sparse array that takes no less "
                "memory than than an equivalent dense array. You may want to "
                "use a dense array here instead.",
                RuntimeWarning,
            )

        if not sorted:
            self._sort_indices()

        if has_duplicates:
            self._sum_duplicates()

        if prune:
            self._prune()

    def __getstate__(self):
        return (self.coords, self.data, self.shape, self.fill_value)

    def __setstate__(self, state):
        self.coords, self.data, self.shape, self.fill_value = state
        self._cache = None

    def copy(self, deep=True):
        """Return a copy of the array.

        Parameters
        ----------
        deep : boolean, optional
            If True (default), the internal coords and data arrays are also
            copied. Set to ``False`` to only make a shallow copy.
        """
        return _copy.deepcopy(self) if deep else _copy.copy(self)

    def _make_shallow_copy_of(self, other):
        self.coords = other.coords
        self.data = other.data
        super().__init__(other.shape, fill_value=other.fill_value)

    def enable_caching(self):
        """ Enable caching of reshape, transpose, and tocsr/csc operations

        This enables efficient iterative workflows that make heavy use of
        csr/csc operations, such as tensordot.  This maintains a cache of
        recent results of reshape and transpose so that operations like
        tensordot (which uses both internally) store efficiently stored
        representations for repeated use.  This can significantly cut down on
        computational costs in common numeric algorithms.

        However, this also assumes that neither this object, nor the downstream
        objects will have their data mutated.

        Examples
        --------
        >>> s.enable_caching()  # doctest: +SKIP
        >>> csr1 = s.transpose((2, 0, 1)).reshape((100, 120)).tocsr()  # doctest: +SKIP
        >>> csr2 = s.transpose((2, 0, 1)).reshape((100, 120)).tocsr()  # doctest: +SKIP
        >>> csr1 is csr2  # doctest: +SKIP
        True
        """
        self._cache = defaultdict(lambda: deque(maxlen=3))

    @classmethod
    def from_numpy(cls, x, fill_value=None):
        """
        Convert the given :obj:`numpy.ndarray` to a :obj:`COO` object.

        Parameters
        ----------
        x : np.ndarray
            The dense array to convert.
        fill_value : scalar
            The fill value of the constructed :obj:`COO` array. Zero if
            unspecified.

        Returns
        -------
        COO
            The converted COO array.

        Examples
        --------
        >>> x = np.eye(5)
        >>> s = COO.from_numpy(x)
        >>> s
        <COO: shape=(5, 5), dtype=float64, nnz=5, fill_value=0.0>

        >>> x[x == 0] = np.nan
        >>> COO.from_numpy(x, fill_value=np.nan)
        <COO: shape=(5, 5), dtype=float64, nnz=5, fill_value=nan>
        """
        x = np.asanyarray(x).view(type=np.ndarray)

        if fill_value is None:
            fill_value = _zero_of_dtype(x.dtype)

        if x.shape:
            coords = np.where(~equivalent(x, fill_value))
            data = x[coords]
            coords = np.vstack(coords)
        else:
            coords = np.empty((0, 1), dtype=np.uint8)
            data = np.array(x, ndmin=1)
        return cls(
            coords,
            data,
            shape=x.shape,
            has_duplicates=False,
            sorted=True,
            fill_value=fill_value,
        )

    def todense(self):
        """
        Convert this :obj:`COO` array to a dense :obj:`numpy.ndarray`. Note that
        this may take a large amount of memory if the :obj:`COO` object's :code:`shape`
        is large.

        Returns
        -------
        numpy.ndarray
            The converted dense array.

        See Also
        --------
        DOK.todense : Equivalent :obj:`DOK` array method.
        scipy.sparse.coo_matrix.todense : Equivalent Scipy method.

        Examples
        --------
        >>> x = np.random.randint(100, size=(7, 3))
        >>> s = COO.from_numpy(x)
        >>> x2 = s.todense()
        >>> np.array_equal(x, x2)
        True
        """
        x = np.full(self.shape, self.fill_value, self.dtype)

        coords = tuple([self.coords[i, :] for i in range(self.ndim)])
        data = self.data

        if coords != ():
            x[coords] = data
        else:
            if len(data) != 0:
                x[coords] = data

        return x

    @classmethod
    def from_scipy_sparse(cls, x):
        """
        Construct a :obj:`COO` array from a :obj:`scipy.sparse.spmatrix`

        Parameters
        ----------
        x : scipy.sparse.spmatrix
            The sparse matrix to construct the array from.

        Returns
        -------
        COO
            The converted :obj:`COO` object.

        Examples
        --------
        >>> x = scipy.sparse.rand(6, 3, density=0.2)
        >>> s = COO.from_scipy_sparse(x)
        >>> np.array_equal(x.todense(), s.todense())
        True
        """
        x = x.asformat("coo")
        coords = np.empty((2, x.nnz), dtype=x.row.dtype)
        coords[0, :] = x.row
        coords[1, :] = x.col
        return COO(
            coords,
            x.data,
            shape=x.shape,
            has_duplicates=not x.has_canonical_format,
            sorted=x.has_canonical_format,
        )

    @classmethod
    def from_iter(cls, x, shape=None, fill_value=None):
        """
        Converts an iterable in certain formats to a :obj:`COO` array. See examples
        for details.

        Parameters
        ----------
        x : Iterable or Iterator
            The iterable to convert to :obj:`COO`.
        shape : tuple[int], optional
            The shape of the array.
        fill_value : scalar
            The fill value for this array.

        Returns
        -------
        out : COO
            The output :obj:`COO` array.

        Examples
        --------
        You can convert items of the format ``[((i, j, k), value), ((i, j, k), value)]`` to :obj:`COO`.
        Here, the first part represents the coordinate and the second part represents the value.

        >>> x = [((0, 0), 1), ((1, 1), 1)]
        >>> s = COO.from_iter(x)
        >>> s.todense()
        array([[1, 0],
               [0, 1]])

        You can also have a similar format with a dictionary.

        >>> x = {(0, 0): 1, (1, 1): 1}
        >>> s = COO.from_iter(x)
        >>> s.todense()
        array([[1, 0],
               [0, 1]])

        The third supported format is ``(data, (..., row, col))``.

        >>> x = ([1, 1], ([0, 1], [0, 1]))
        >>> s = COO.from_iter(x)
        >>> s.todense()
        array([[1, 0],
               [0, 1]])

        You can also pass in a :obj:`collections.Iterator` object.

        >>> x = [((0, 0), 1), ((1, 1), 1)].__iter__()
        >>> s = COO.from_iter(x)
        >>> s.todense()
        array([[1, 0],
               [0, 1]])
        """
        if isinstance(x, dict):
            x = list(x.items())

        if not isinstance(x, Sized):
            x = list(x)

        if len(x) != 2 and not all(len(item) == 2 for item in x):
            raise ValueError("Invalid iterable to convert to COO.")

        if not x:
            ndim = 0 if shape is None else len(shape)
            coords = np.empty((ndim, 0), dtype=np.uint8)
            data = np.empty((0,))
            shape = () if shape is None else shape

        elif not isinstance(x[0][0], Iterable):
            coords = np.stack(x[1], axis=0)
            data = np.asarray(x[0])
        else:
            coords = np.array([item[0] for item in x]).T
            data = np.array([item[1] for item in x])

        if not (
            coords.ndim == 2
            and data.ndim == 1
            and np.issubdtype(coords.dtype, np.integer)
            and np.all(coords >= 0)
        ):
            raise ValueError("Invalid iterable to convert to COO.")

        return COO(coords, data, shape=shape, fill_value=fill_value)

    @property
    def dtype(self):
        """
        The datatype of this array.

        Returns
        -------
        numpy.dtype
            The datatype of this array.

        See Also
        --------
        numpy.ndarray.dtype : Numpy equivalent property.
        scipy.sparse.coo_matrix.dtype : Scipy equivalent property.

        Examples
        --------
        >>> x = (200 * np.random.rand(5, 4)).astype(np.int32)
        >>> s = COO.from_numpy(x)
        >>> s.dtype
        dtype('int32')
        >>> x.dtype == s.dtype
        True
        """
        return self.data.dtype
    
    @property
    def format(self):
        """
        The storage format of this array.
        
        Returns
        -------
        str
            The storage format of this array.
        
        See Also
        -------
        DOK.format : Equivalent :obj:`DOK` array property.
        GCXS.format : Equivalent :obj:`GCXS` array property.
        scipy.sparse.coo_matrix.format : The Scipy equivalent property.
        
        Examples
        -------
        >>> import sparse
        >>> s = sparse.random((5,5), density=0.2)
        >>> s.format
        'coo'
        """     
        return 'coo'

    @property
    def nnz(self):
        """
        The number of nonzero elements in this array. Note that any duplicates in
        :code:`coords` are counted multiple times. To avoid this, call :obj:`COO.sum_duplicates`.

        Returns
        -------
        int
            The number of nonzero elements in this array.

        See Also
        --------
        DOK.nnz : Equivalent :obj:`DOK` array property.
        numpy.count_nonzero : A similar Numpy function.
        scipy.sparse.coo_matrix.nnz : The Scipy equivalent property.

        Examples
        --------
        >>> x = np.array([0, 0, 1, 0, 1, 2, 0, 1, 2, 3, 0, 0])
        >>> np.count_nonzero(x)
        6
        >>> s = COO.from_numpy(x)
        >>> s.nnz
        6
        >>> np.count_nonzero(x) == s.nnz
        True
        """
        return self.coords.shape[1]

    @property
    def nbytes(self):
        """
        The number of bytes taken up by this object. Note that for small arrays,
        this may undercount the number of bytes due to the large constant overhead.

        Returns
        -------
        int
            The approximate bytes of memory taken by this object.

        See Also
        --------
        numpy.ndarray.nbytes : The equivalent Numpy property.

        Examples
        --------
        >>> data = np.arange(6, dtype=np.uint8)
        >>> coords = np.random.randint(1000, size=(3, 6), dtype=np.uint16)
        >>> s = COO(coords, data, shape=(1000, 1000, 1000))
        >>> s.nbytes
        150
        """
        return self.data.nbytes + self.coords.nbytes

    def __len__(self):
        """
        Get "length" of array, which is by definition the size of the first
        dimension.

        Returns
        -------
        int
            The size of the first dimension.

        See Also
        --------
        numpy.ndarray.__len__ : Numpy equivalent property.

        Examples
        --------
        >>> x = np.zeros((10, 10))
        >>> s = COO.from_numpy(x)
        >>> len(s)
        10
        """
        return self.shape[0]

    def __sizeof__(self):
        return self.nbytes

    __getitem__ = getitem

    def __str__(self):
        return "<COO: shape={!s}, dtype={!s}, nnz={:d}, fill_value={!s}>".format(
            self.shape, self.dtype, self.nnz, self.fill_value
        )

    __repr__ = __str__

    @staticmethod
    def _reduce(method, *args, **kwargs):
        assert len(args) == 1

        self = args[0]
        if isinstance(self, scipy.sparse.spmatrix):
            self = COO.from_scipy_sparse(self)

        return self.reduce(method, **kwargs)

    def reduce(self, method, axis=(0,), keepdims=False, **kwargs):
        """
        Performs a reduction operation on this array.

        Parameters
        ----------
        method : numpy.ufunc
            The method to use for performing the reduction.
        axis : Union[int, Iterable[int]], optional
            The axes along which to perform the reduction. Uses all axes by default.
        keepdims : bool, optional
            Whether or not to keep the dimensions of the original array.
        kwargs : dict
            Any extra arguments to pass to the reduction operation.

        Returns
        -------
        COO
            The result of the reduction operation.

        Raises
        ------
        ValueError
            If reducing an all-zero axis would produce a nonzero result.

        Notes
        -----
        This function internally calls :obj:`COO.sum_duplicates` to bring the array into
        canonical form.

        See Also
        --------
        numpy.ufunc.reduce : A similar Numpy method.
        COO.nanreduce : Similar method with ``NaN`` skipping functionality.

        Examples
        --------
        You can use the :obj:`COO.reduce` method to apply a reduction operation to
        any Numpy :code:`ufunc`.

        >>> x = np.ones((5, 5), dtype=np.int)
        >>> s = COO.from_numpy(x)
        >>> s2 = s.reduce(np.add, axis=1)
        >>> s2.todense()  # doctest: +NORMALIZE_WHITESPACE
        array([5, 5, 5, 5, 5])

        You can also use the :code:`keepdims` argument to keep the dimensions after the
        reduction.

        >>> s3 = s.reduce(np.add, axis=1, keepdims=True)
        >>> s3.shape
        (5, 1)

        You can also pass in any keyword argument that :obj:`numpy.ufunc.reduce` supports.
        For example, :code:`dtype`. Note that :code:`out` isn't supported.

        >>> s4 = s.reduce(np.add, axis=1, dtype=np.float16)
        >>> s4.dtype
        dtype('float16')

        By default, this reduces the array by only the first axis.

        >>> s.reduce(np.add)
        <COO: shape=(5,), dtype=int64, nnz=5, fill_value=0>
        """
        axis = normalize_axis(axis, self.ndim)
        zero_reduce_result = method.reduce([self.fill_value, self.fill_value], **kwargs)
        reduce_super_ufunc = None

        if not equivalent(zero_reduce_result, self.fill_value):
            reduce_super_ufunc = _reduce_super_ufunc.get(method, None)

            if reduce_super_ufunc is None:
                raise ValueError(
                    "Performing this reduction operation would produce "
                    "a dense result: %s" % str(method)
                )

        if axis is None:
            axis = tuple(range(self.ndim))

        if not isinstance(axis, tuple):
            axis = (axis,)

        axis = tuple(a if a >= 0 else a + self.ndim for a in axis)

        neg_axis = tuple(ax for ax in range(self.ndim) if ax not in set(axis))

        a = self.transpose(neg_axis + axis)
        a = a.reshape(
            (
                np.prod([self.shape[d] for d in neg_axis], dtype=np.intp),
                np.prod([self.shape[d] for d in axis], dtype=np.intp),
            )
        )

        result, inv_idx, counts = _grouped_reduce(a.data, a.coords[0], method, **kwargs)

        result_fill_value = self.fill_value

        if reduce_super_ufunc is None:
            missing_counts = counts != a.shape[1]
            result[missing_counts] = method(
                result[missing_counts], self.fill_value, **kwargs
            )
        else:
            result = method(
                result, reduce_super_ufunc(self.fill_value, a.shape[1] - counts)
            ).astype(result.dtype)
            result_fill_value = reduce_super_ufunc(self.fill_value, a.shape[1])
        coords = a.coords[0:1, inv_idx]

        a = COO(
            coords,
            result,
            shape=(a.shape[0],),
            has_duplicates=False,
            sorted=True,
            prune=True,
            fill_value=result_fill_value,
        )

        a = a.reshape(tuple(self.shape[d] for d in neg_axis))
        result = a

        if keepdims:
            result = _keepdims(self, result, axis)

        if result.ndim == 0:
            return result[()]

        return result

    def sum(self, axis=None, keepdims=False, dtype=None, out=None):
        """
        Performs a sum operation along the given axes. Uses all axes by default.

        Parameters
        ----------
        axis : Union[int, Iterable[int]], optional
            The axes along which to sum. Uses all axes by default.
        keepdims : bool, optional
            Whether or not to keep the dimensions of the original array.
        dtype: numpy.dtype
            The data type of the output array.

        Returns
        -------
        COO
            The reduced output sparse array.

        See Also
        --------
        :obj:`numpy.sum` : Equivalent numpy function.
        scipy.sparse.coo_matrix.sum : Equivalent Scipy function.
        :obj:`nansum` : Function with ``NaN`` skipping.

        Notes
        -----
        * This function internally calls :obj:`COO.sum_duplicates` to bring the array into
          canonical form.

        Examples
        --------
        You can use :obj:`COO.sum` to sum an array across any dimension.

        >>> x = np.ones((5, 5), dtype=np.int)
        >>> s = COO.from_numpy(x)
        >>> s2 = s.sum(axis=1)
        >>> s2.todense()  # doctest: +NORMALIZE_WHITESPACE
        array([5, 5, 5, 5, 5])

        You can also use the :code:`keepdims` argument to keep the dimensions after the
        sum.

        >>> s3 = s.sum(axis=1, keepdims=True)
        >>> s3.shape
        (5, 1)

        You can pass in an output datatype, if needed.

        >>> s4 = s.sum(axis=1, dtype=np.float16)
        >>> s4.dtype
        dtype('float16')

        By default, this reduces the array down to one number, summing along all axes.

        >>> s.sum()
        25
        """
        return np.add.reduce(self, out=out, axis=axis, keepdims=keepdims, dtype=dtype)

    def max(self, axis=None, keepdims=False, out=None):
        """
        Maximize along the given axes. Uses all axes by default.

        Parameters
        ----------
        axis : Union[int, Iterable[int]], optional
            The axes along which to maximize. Uses all axes by default.
        keepdims : bool, optional
            Whether or not to keep the dimensions of the original array.
        dtype: numpy.dtype
            The data type of the output array.

        Returns
        -------
        COO
            The reduced output sparse array.

        See Also
        --------
        :obj:`numpy.max` : Equivalent numpy function.
        scipy.sparse.coo_matrix.max : Equivalent Scipy function.
        :obj:`nanmax` : Function with ``NaN`` skipping.

        Notes
        -----
        * This function internally calls :obj:`COO.sum_duplicates` to bring the array into
          canonical form.

        Examples
        --------
        You can use :obj:`COO.max` to maximize an array across any dimension.

        >>> x = np.add.outer(np.arange(5), np.arange(5))
        >>> x  # doctest: +NORMALIZE_WHITESPACE
        array([[0, 1, 2, 3, 4],
               [1, 2, 3, 4, 5],
               [2, 3, 4, 5, 6],
               [3, 4, 5, 6, 7],
               [4, 5, 6, 7, 8]])
        >>> s = COO.from_numpy(x)
        >>> s2 = s.max(axis=1)
        >>> s2.todense()  # doctest: +NORMALIZE_WHITESPACE
        array([4, 5, 6, 7, 8])

        You can also use the :code:`keepdims` argument to keep the dimensions after the
        maximization.

        >>> s3 = s.max(axis=1, keepdims=True)
        >>> s3.shape
        (5, 1)

        By default, this reduces the array down to one number, maximizing along all axes.

        >>> s.max()
        8
        """
        return np.maximum.reduce(self, out=out, axis=axis, keepdims=keepdims)

    amax = max

    def any(self, axis=None, keepdims=False, out=None):
        """
        See if any values along array are ``True``. Uses all axes by default.

        Parameters
        ----------
        axis : Union[int, Iterable[int]], optional
            The axes along which to minimize. Uses all axes by default.
        keepdims : bool, optional
            Whether or not to keep the dimensions of the original array.

        Returns
        -------
        COO
            The reduced output sparse array.

        See Also
        --------
        :obj:`numpy.all` : Equivalent numpy function.

        Notes
        -----
        * This function internally calls :obj:`COO.sum_duplicates` to bring the array into
          canonical form.

        Examples
        --------
        You can use :obj:`COO.min` to minimize an array across any dimension.

        >>> x = np.array([[False, False],
        ...               [False, True ],
        ...               [True,  False],
        ...               [True,  True ]])
        >>> s = COO.from_numpy(x)
        >>> s2 = s.any(axis=1)
        >>> s2.todense()  # doctest: +SKIP
        array([False,  True,  True,  True])

        You can also use the :code:`keepdims` argument to keep the dimensions after the
        minimization.

        >>> s3 = s.any(axis=1, keepdims=True)
        >>> s3.shape
        (4, 1)

        By default, this reduces the array down to one number, minimizing along all axes.

        >>> s.any()
        True
        """
        return np.logical_or.reduce(self, out=out, axis=axis, keepdims=keepdims)

    def all(self, axis=None, keepdims=False, out=None):
        """
        See if all values in an array are ``True``. Uses all axes by default.

        Parameters
        ----------
        axis : Union[int, Iterable[int]], optional
            The axes along which to minimize. Uses all axes by default.
        keepdims : bool, optional
            Whether or not to keep the dimensions of the original array.

        Returns
        -------
        COO
            The reduced output sparse array.

        See Also
        --------
        :obj:`numpy.all` : Equivalent numpy function.

        Notes
        -----
        * This function internally calls :obj:`COO.sum_duplicates` to bring the array into
          canonical form.

        Examples
        --------
        You can use :obj:`COO.min` to minimize an array across any dimension.

        >>> x = np.array([[False, False],
        ...               [False, True ],
        ...               [True,  False],
        ...               [True,  True ]])
        >>> s = COO.from_numpy(x)
        >>> s2 = s.all(axis=1)
        >>> s2.todense()  # doctest: +SKIP
        array([False, False, False,  True])

        You can also use the :code:`keepdims` argument to keep the dimensions after the
        minimization.

        >>> s3 = s.all(axis=1, keepdims=True)
        >>> s3.shape
        (4, 1)

        By default, this reduces the array down to one boolean, minimizing along all axes.

        >>> s.all()
        False
        """
        return np.logical_and.reduce(self, out=out, axis=axis, keepdims=keepdims)

    def min(self, axis=None, keepdims=False, out=None):
        """
        Minimize along the given axes. Uses all axes by default.

        Parameters
        ----------
        axis : Union[int, Iterable[int]], optional
            The axes along which to minimize. Uses all axes by default.
        keepdims : bool, optional
            Whether or not to keep the dimensions of the original array.
        dtype: numpy.dtype
            The data type of the output array.

        Returns
        -------
        COO
            The reduced output sparse array.

        See Also
        --------
        :obj:`numpy.min` : Equivalent numpy function.
        scipy.sparse.coo_matrix.min : Equivalent Scipy function.
        :obj:`nanmin` : Function with ``NaN`` skipping.

        Notes
        -----
        * This function internally calls :obj:`COO.sum_duplicates` to bring the array into
          canonical form.

        Examples
        --------
        You can use :obj:`COO.min` to minimize an array across any dimension.

        >>> x = np.add.outer(np.arange(5), np.arange(5))
        >>> x  # doctest: +NORMALIZE_WHITESPACE
        array([[0, 1, 2, 3, 4],
               [1, 2, 3, 4, 5],
               [2, 3, 4, 5, 6],
               [3, 4, 5, 6, 7],
               [4, 5, 6, 7, 8]])
        >>> s = COO.from_numpy(x)
        >>> s2 = s.min(axis=1)
        >>> s2.todense()  # doctest: +NORMALIZE_WHITESPACE
        array([0, 1, 2, 3, 4])

        You can also use the :code:`keepdims` argument to keep the dimensions after the
        minimization.

        >>> s3 = s.min(axis=1, keepdims=True)
        >>> s3.shape
        (5, 1)

        By default, this reduces the array down to one boolean, minimizing along all axes.

        >>> s.min()
        0
        """
        return np.minimum.reduce(self, out=out, axis=axis, keepdims=keepdims)

    amin = min

    def prod(self, axis=None, keepdims=False, dtype=None, out=None):
        """
        Performs a product operation along the given axes. Uses all axes by default.

        Parameters
        ----------
        axis : Union[int, Iterable[int]], optional
            The axes along which to multiply. Uses all axes by default.
        keepdims : bool, optional
            Whether or not to keep the dimensions of the original array.
        dtype: numpy.dtype
            The data type of the output array.

        Returns
        -------
        COO
            The reduced output sparse array.

        See Also
        --------
        :obj:`numpy.prod` : Equivalent numpy function.
        :obj:`nanprod` : Function with ``NaN`` skipping.

        Notes
        -----
        * This function internally calls :obj:`COO.sum_duplicates` to bring the array into
          canonical form.

        Examples
        --------
        You can use :obj:`COO.prod` to multiply an array across any dimension.

        >>> x = np.add.outer(np.arange(5), np.arange(5))
        >>> x  # doctest: +NORMALIZE_WHITESPACE
        array([[0, 1, 2, 3, 4],
               [1, 2, 3, 4, 5],
               [2, 3, 4, 5, 6],
               [3, 4, 5, 6, 7],
               [4, 5, 6, 7, 8]])
        >>> s = COO.from_numpy(x)
        >>> s2 = s.prod(axis=1)
        >>> s2.todense()  # doctest: +NORMALIZE_WHITESPACE
        array([   0,  120,  720, 2520, 6720])

        You can also use the :code:`keepdims` argument to keep the dimensions after the
        reduction.

        >>> s3 = s.prod(axis=1, keepdims=True)
        >>> s3.shape
        (5, 1)

        You can pass in an output datatype, if needed.

        >>> s4 = s.prod(axis=1, dtype=np.float16)
        >>> s4.dtype
        dtype('float16')

        By default, this reduces the array down to one number, multiplying along all axes.

        >>> s.prod()
        0
        """
        return np.multiply.reduce(
            self, out=out, axis=axis, keepdims=keepdims, dtype=dtype
        )

    def mean(self, axis=None, keepdims=False, dtype=None, out=None):
        """
        Compute the mean along the given axes. Uses all axes by default.

        Parameters
        ----------
        axis : Union[int, Iterable[int]], optional
            The axes along which to compute the mean. Uses all axes by default.
        keepdims : bool, optional
            Whether or not to keep the dimensions of the original array.
        dtype: numpy.dtype
            The data type of the output array.

        Returns
        -------
        COO
            The reduced output sparse array.

        See Also
        --------
        numpy.ndarray.mean : Equivalent numpy method.
        scipy.sparse.coo_matrix.mean : Equivalent Scipy method.

        Notes
        -----
        * This function internally calls :obj:`COO.sum_duplicates` to bring the
          array into canonical form.
        * The :code:`out` parameter is provided just for compatibility with
          Numpy and isn't actually supported.

        Examples
        --------
        You can use :obj:`COO.mean` to compute the mean of an array across any
        dimension.

        >>> x = np.array([[1, 2, 0, 0],
        ...               [0, 1, 0, 0]], dtype='i8')
        >>> s = COO.from_numpy(x)
        >>> s2 = s.mean(axis=1)
        >>> s2.todense()  # doctest: +SKIP
        array([0.5, 1.5, 0., 0.])

        You can also use the :code:`keepdims` argument to keep the dimensions
        after the mean.

        >>> s3 = s.mean(axis=0, keepdims=True)
        >>> s3.shape
        (1, 4)

        You can pass in an output datatype, if needed.

        >>> s4 = s.mean(axis=0, dtype=np.float16)
        >>> s4.dtype
        dtype('float16')

        By default, this reduces the array down to one number, computing the
        mean along all axes.

        >>> s.mean()
        0.5
        """
        if axis is None:
            axis = tuple(range(self.ndim))
        elif not isinstance(axis, tuple):
            axis = (axis,)
        den = reduce(operator.mul, (self.shape[i] for i in axis), 1)

        if dtype is None:
            if issubclass(self.dtype.type, (np.integer, np.bool_)):
                dtype = inter_dtype = np.dtype("f8")
            else:
                dtype = self.dtype
                inter_dtype = (
                    np.dtype("f4") if issubclass(dtype.type, np.float16) else dtype
                )
        else:
            inter_dtype = dtype

        num = self.sum(axis=axis, keepdims=keepdims, dtype=inter_dtype)

        if num.ndim:
            out = np.true_divide(num, den, casting="unsafe")
            return out.astype(dtype) if out.dtype != dtype else out
        return np.divide(num, den, dtype=dtype, out=out)

    def var(self, axis=None, dtype=None, out=None, ddof=0, keepdims=False):
        """
        Compute the variance along the gi66ven axes. Uses all axes by default.

        Parameters
        ----------
        axis : Union[int, Iterable[int]], optional
            The axes along which to compute the variance. Uses all axes by default.
        dtype : numpy.dtype, optional
            The output datatype.
        out: COO, optional
            The array to write the output to.
        ddof: int
            The degrees of freedom.
        keepdims : bool, optional
            Whether or not to keep the dimensions of the original array.

        Returns
        -------
        COO
            The reduced output sparse array.

        See Also
        --------
        numpy.ndarray.var : Equivalent numpy method.

        Notes
        -----
        * This function internally calls :obj:`COO.sum_duplicates` to bring the
          array into canonical form.

        Examples
        --------
        You can use :obj:`COO.var` to compute the variance of an array across any
        dimension.

        >>> x = np.array([[1, 2, 0, 0],
        ...               [0, 1, 0, 0]], dtype='i8')
        >>> s = COO.from_numpy(x)
        >>> s2 = s.var(axis=1)
        >>> s2.todense()  # doctest: +SKIP
        array([0.6875, 0.1875])

        You can also use the :code:`keepdims` argument to keep the dimensions
        after the variance.

        >>> s3 = s.var(axis=0, keepdims=True)
        >>> s3.shape
        (1, 4)

        You can pass in an output datatype, if needed.

        >>> s4 = s.var(axis=0, dtype=np.float16)
        >>> s4.dtype
        dtype('float16')

        By default, this reduces the array down to one number, computing the
        variance along all axes.

        >>> s.var()
        0.5
        """
        axis = normalize_axis(axis, self.ndim)

        if axis is None:
            axis = tuple(range(self.ndim))

        if not isinstance(axis, tuple):
            axis = (axis,)

        rcount = reduce(operator.mul, (self.shape[a] for a in axis), 1)
        # Make this warning show up on top.
        if ddof >= rcount:
            warnings.warn("Degrees of freedom <= 0 for slice", RuntimeWarning)

        # Cast bool, unsigned int, and int to float64 by default
        if dtype is None and issubclass(self.dtype.type, (np.integer, np.bool_)):
            dtype = np.dtype("f8")

        arrmean = self.sum(axis, dtype=dtype, keepdims=True)
        np.divide(arrmean, rcount, out=arrmean)
        x = self - arrmean
        if issubclass(self.dtype.type, np.complexfloating):
            x = x.real * x.real + x.imag * x.imag
        else:
            x = np.multiply(x, x, out=x)

        ret = x.sum(axis=axis, dtype=dtype, out=out, keepdims=keepdims)

        # Compute degrees of freedom and make sure it is not negative.
        rcount = max([rcount - ddof, 0])

        ret = ret[...]
        np.divide(ret, rcount, out=ret, casting="unsafe")
        return ret[()]

    def std(self, axis=None, dtype=None, out=None, ddof=0, keepdims=False):
        """
        Compute the standard deviation along the given axes. Uses all axes by default.

        Parameters
        ----------
        axis : Union[int, Iterable[int]], optional
            The axes along which to compute the standard deviation. Uses
            all axes by default.
        dtype : numpy.dtype, optional
            The output datatype.
        out: COO, optional
            The array to write the output to.
        ddof: int
            The degrees of freedom.
        keepdims : bool, optional
            Whether or not to keep the dimensions of the original array.

        Returns
        -------
        COO
            The reduced output sparse array.

        See Also
        --------
        numpy.ndarray.std : Equivalent numpy method.

        Notes
        -----
        * This function internally calls :obj:`COO.sum_duplicates` to bring the
          array into canonical form.

        Examples
        --------
        You can use :obj:`COO.std` to compute the standard deviation of an array
        across any dimension.

        >>> x = np.array([[1, 2, 0, 0],
        ...               [0, 1, 0, 0]], dtype='i8')
        >>> s = COO.from_numpy(x)
        >>> s2 = s.std(axis=1)
        >>> s2.todense()  # doctest: +SKIP
        array([0.8291562, 0.4330127])

        You can also use the :code:`keepdims` argument to keep the dimensions
        after the standard deviation.

        >>> s3 = s.std(axis=0, keepdims=True)
        >>> s3.shape
        (1, 4)

        You can pass in an output datatype, if needed.

        >>> s4 = s.std(axis=0, dtype=np.float16)
        >>> s4.dtype
        dtype('float16')

        By default, this reduces the array down to one number, computing the
        standard deviation along all axes.

        >>> s.std()  # doctest: +SKIP
        0.7071067811865476
        """
        ret = self.var(axis=axis, dtype=dtype, out=out, ddof=ddof, keepdims=keepdims)

        ret = np.sqrt(ret)
        return ret

    def transpose(self, axes=None):
        """
        Returns a new array which has the order of the axes switched.

        Parameters
        ----------
        axes : Iterable[int], optional
            The new order of the axes compared to the previous one. Reverses the axes
            by default.

        Returns
        -------
        COO
            The new array with the axes in the desired order.

        See Also
        --------
        :obj:`COO.T` : A quick property to reverse the order of the axes.
        numpy.ndarray.transpose : Numpy equivalent function.

        Examples
        --------
        We can change the order of the dimensions of any :obj:`COO` array with this
        function.

        >>> x = np.add.outer(np.arange(5), np.arange(5)[::-1])
        >>> x  # doctest: +NORMALIZE_WHITESPACE
        array([[4, 3, 2, 1, 0],
               [5, 4, 3, 2, 1],
               [6, 5, 4, 3, 2],
               [7, 6, 5, 4, 3],
               [8, 7, 6, 5, 4]])
        >>> s = COO.from_numpy(x)
        >>> s.transpose((1, 0)).todense()  # doctest: +NORMALIZE_WHITESPACE
        array([[4, 5, 6, 7, 8],
               [3, 4, 5, 6, 7],
               [2, 3, 4, 5, 6],
               [1, 2, 3, 4, 5],
               [0, 1, 2, 3, 4]])

        Note that by default, this reverses the order of the axes rather than switching
        the last and second-to-last axes as required by some linear algebra operations.

        >>> x = np.random.rand(2, 3, 4)
        >>> s = COO.from_numpy(x)
        >>> s.transpose().shape
        (4, 3, 2)
        """
        if axes is None:
            axes = list(reversed(range(self.ndim)))

        # Normalize all axes indices to positive values
        axes = normalize_axis(axes, self.ndim)

        if len(np.unique(axes)) < len(axes):
            raise ValueError("repeated axis in transpose")

        if not len(axes) == self.ndim:
            raise ValueError("axes don't match array")

        axes = tuple(axes)

        if axes == tuple(range(self.ndim)):
            return self

        if self._cache is not None:
            for ax, value in self._cache["transpose"]:
                if ax == axes:
                    return value

        shape = tuple(self.shape[ax] for ax in axes)
        result = COO(
            self.coords[axes, :],
            self.data,
            shape,
            has_duplicates=False,
            cache=self._cache is not None,
            fill_value=self.fill_value,
        )

        if self._cache is not None:
            self._cache["transpose"].append((axes, result))
        return result

    @property
    def T(self):
        """
        Returns a new array which has the order of the axes reversed.

        Returns
        -------
        COO
            The new array with the axes in the desired order.

        See Also
        --------
        :obj:`COO.transpose` : A method where you can specify the order of the axes.
        numpy.ndarray.T : Numpy equivalent property.

        Examples
        --------
        We can change the order of the dimensions of any :obj:`COO` array with this
        function.

        >>> x = np.add.outer(np.arange(5), np.arange(5)[::-1])
        >>> x  # doctest: +NORMALIZE_WHITESPACE
        array([[4, 3, 2, 1, 0],
               [5, 4, 3, 2, 1],
               [6, 5, 4, 3, 2],
               [7, 6, 5, 4, 3],
               [8, 7, 6, 5, 4]])
        >>> s = COO.from_numpy(x)
        >>> s.T.todense()  # doctest: +NORMALIZE_WHITESPACE
        array([[4, 5, 6, 7, 8],
               [3, 4, 5, 6, 7],
               [2, 3, 4, 5, 6],
               [1, 2, 3, 4, 5],
               [0, 1, 2, 3, 4]])

        Note that by default, this reverses the order of the axes rather than switching
        the last and second-to-last axes as required by some linear algebra operations.

        >>> x = np.random.rand(2, 3, 4)
        >>> s = COO.from_numpy(x)
        >>> s.T.shape
        (4, 3, 2)
        """
        return self.transpose(tuple(range(self.ndim))[::-1])

    @property
    def real(self):
        """The real part of the array.

        Examples
        --------
        >>> x = COO.from_numpy([1 + 0j, 0 + 1j])
        >>> x.real.todense()  # doctest: +SKIP
        array([1., 0.])
        >>> x.real.dtype
        dtype('float64')

        Returns
        -------
        out : COO
            The real component of the array elements. If the array dtype is
            real, the dtype of the array is used for the output. If the array
            is complex, the output dtype is float.

        See Also
        --------
        numpy.ndarray.real : NumPy equivalent attribute.
        numpy.real : NumPy equivalent function.
        """
        return self.__array_ufunc__(np.real, "__call__", self)

    @property
    def imag(self):
        """The imaginary part of the array.

        Examples
        --------
        >>> x = COO.from_numpy([1 + 0j, 0 + 1j])
        >>> x.imag.todense()  # doctest: +SKIP
        array([0., 1.])
        >>> x.imag.dtype
        dtype('float64')

        Returns
        -------
        out : COO
            The imaginary component of the array elements. If the array dtype
            is real, the dtype of the array is used for the output. If the
            array is complex, the output dtype is float.

        See Also
        --------
        numpy.ndarray.imag : NumPy equivalent attribute.
        numpy.imag : NumPy equivalent function.
        """
        return self.__array_ufunc__(np.imag, "__call__", self)

    def conj(self):
        """Return the complex conjugate, element-wise.

        The complex conjugate of a complex number is obtained by changing the
        sign of its imaginary part.

        Examples
        --------
        >>> x = COO.from_numpy([1 + 2j, 2 - 1j])
        >>> res = x.conj()
        >>> res.todense()  # doctest: +SKIP
        array([1.-2.j, 2.+1.j])
        >>> res.dtype
        dtype('complex128')

        Returns
        -------
        out : COO
            The complex conjugate, with same dtype as the input.

        See Also
        --------
        numpy.ndarray.conj : NumPy equivalent method.
        numpy.conj : NumPy equivalent function.
        """
        return np.conj(self)

    def dot(self, other):
        """
        Performs the equivalent of :code:`x.dot(y)` for :obj:`COO`.

        Parameters
        ----------
        other : Union[COO, numpy.ndarray, scipy.sparse.spmatrix]
            The second operand of the dot product operation.

        Returns
        -------
        {COO, numpy.ndarray}
            The result of the dot product. If the result turns out to be dense,
            then a dense array is returned, otherwise, a sparse array.

        Raises
        ------
        ValueError
            If all arguments don't have zero fill-values.

        See Also
        --------
        dot : Equivalent function for two arguments.
        :obj:`numpy.dot` : Numpy equivalent function.
        scipy.sparse.coo_matrix.dot : Scipy equivalent function.

        Examples
        --------
        >>> x = np.arange(4).reshape((2, 2))
        >>> s = COO.from_numpy(x)
        >>> s.dot(s) # doctest: +SKIP
        array([[ 2,  3],
               [ 6, 11]], dtype=int64)
        """
        return dot(self, other)

    def __matmul__(self, other):
        try:
            return matmul(self, other)
        except NotImplementedError:
            return NotImplemented

    def __rmatmul__(self, other):
        try:
            return matmul(other, self)
        except NotImplementedError:
            return NotImplemented

    def __array_ufunc__(self, ufunc, method, *inputs, **kwargs):
        out = kwargs.pop("out", None)
        if out is not None and not all(isinstance(x, COO) for x in out):
            return NotImplemented

        if getattr(ufunc, "signature", None) is not None:
            return self.__array_function__(ufunc, (np.ndarray, COO), inputs, kwargs)

        if out is not None:
            kwargs["dtype"] = out[0].dtype

        if method == "__call__":
            result = elemwise(ufunc, *inputs, **kwargs)
        elif method == "reduce":
            result = COO._reduce(ufunc, *inputs, **kwargs)
        else:
            return NotImplemented

        if out is not None:
            (out,) = out
            if out.shape != result.shape:
                raise ValueError(
                    "non-broadcastable output operand with shape %s "
                    "doesn't match the broadcast shape %s" % (out.shape, result.shape)
                )

            out._make_shallow_copy_of(result)
            return out

        return result

    def linear_loc(self):
        """
        The nonzero coordinates of a flattened version of this array. Note that
        the coordinates may be out of order.

        Parameters
        ----------
        signed : bool, optional
            Whether to use a signed datatype for the output array. :code:`False`
            by default.

        Returns
        -------
        numpy.ndarray
            The flattened coordinates.

        See Also
        --------
        :obj:`numpy.flatnonzero` : Equivalent Numpy function.

        Examples
        --------
        >>> x = np.eye(5)
        >>> s = COO.from_numpy(x)
        >>> s.linear_loc()  # doctest: +NORMALIZE_WHITESPACE
        array([ 0,  6, 12, 18, 24])
        >>> np.array_equal(np.flatnonzero(x), s.linear_loc())
        True
        """
        from .common import linear_loc

        return linear_loc(self.coords, self.shape)

    def reshape(self, shape, order="C"):
        """
        Returns a new :obj:`COO` array that is a reshaped version of this array.
        Parameters
        ----------
        shape : tuple[int]
            The desired shape of the output array.
        Returns
        -------
        COO
            The reshaped output array.
        See Also
        --------
        numpy.ndarray.reshape : The equivalent Numpy function.
        Notes
        -----
        The :code:`order` parameter is provided just for compatibility with
        Numpy and isn't actually supported.
        Examples
        --------
        >>> s = COO.from_numpy(np.arange(25))
        >>> s2 = s.reshape((5, 5))
        >>> s2.todense()  # doctest: +NORMALIZE_WHITESPACE
        array([[ 0,  1,  2,  3,  4],
               [ 5,  6,  7,  8,  9],
               [10, 11, 12, 13, 14],
               [15, 16, 17, 18, 19],
               [20, 21, 22, 23, 24]])
        """
        if isinstance(shape, Iterable):
            shape = tuple(shape)
        else:
            shape = (shape,)

        if order not in {"C", None}:
            raise NotImplementedError("The `order` parameter is not supported")

        if self.shape == shape:
            return self
        if any(d == -1 for d in shape):
            extra = int(self.size / np.prod([d for d in shape if d != -1]))
            shape = tuple([d if d != -1 else extra for d in shape])

        if self.shape == shape:
            return self

        if self.size != reduce(operator.mul, shape, 1):
            raise ValueError(
                "cannot reshape array of size {} into shape {}".format(self.size, shape)
            )

        if self._cache is not None:
            for sh, value in self._cache["reshape"]:
                if sh == shape:
                    return value

        # TODO: this self.size enforces a 2**64 limit to array size
        linear_loc = self.linear_loc()

        coords = np.empty((len(shape), self.nnz), dtype=np.intp)
        strides = 1
        for i, d in enumerate(shape[::-1]):
            coords[-(i + 1), :] = (linear_loc // strides) % d
            strides *= d

        result = COO(
            coords,
            self.data,
            shape,
            has_duplicates=False,
            sorted=True,
            cache=self._cache is not None,
            fill_value=self.fill_value,
        )

        if self._cache is not None:
            self._cache["reshape"].append((shape, result))
        return result

    def resize(self, *args, refcheck=True):
        """
        This method changes the shape and size of an array in-place.
        Parameters
        ----------
        args : tuple, or series of integers
            The desired shape of the output array.

        See Also
        --------
        numpy.ndarray.resize : The equivalent Numpy function.

        """
        if len(args) == 1 and isinstance(args[0], tuple):
            shape = args[0]
        elif all(isinstance(arg, int) for arg in args):
            shape = tuple(args)
        else:
            raise ValueError("Invalid input")

        if any(d < 0 for d in shape):
            raise ValueError("negative dimensions not allowed")

        new_size = reduce(operator.mul, shape, 1)

        # TODO: this self.size enforces a 2**64 limit to array size
        linear_loc = self.linear_loc()
        end_idx = np.searchsorted(linear_loc, new_size, side="left")
        linear_loc = linear_loc[:end_idx]

        coords = np.empty((len(shape), len(linear_loc)), dtype=np.intp)
        strides = 1
        for i, d in enumerate(shape[::-1]):
            coords[-(i + 1), :] = (linear_loc // strides) % d
            strides *= d

        self.shape = shape
        self.coords = coords

        if len(self.data) != len(linear_loc):
            self.data = self.data[:end_idx].copy()

    def to_scipy_sparse(self):
        """
        Converts this :obj:`COO` object into a :obj:`scipy.sparse.coo_matrix`.

        Returns
        -------
        :obj:`scipy.sparse.coo_matrix`
            The converted Scipy sparse matrix.

        Raises
        ------
        ValueError
            If the array is not two-dimensional.

        ValueError
            If all the array doesn't zero fill-values.

        See Also
        --------
        COO.tocsr : Convert to a :obj:`scipy.sparse.csr_matrix`.
        COO.tocsc : Convert to a :obj:`scipy.sparse.csc_matrix`.
        """
        check_zero_fill_value(self)

        if self.ndim != 2:
            raise ValueError(
                "Can only convert a 2-dimensional array to a Scipy sparse matrix."
            )

        result = scipy.sparse.coo_matrix(
            (self.data, (self.coords[0], self.coords[1])), shape=self.shape
        )
        result.has_canonical_format = True
        return result

    def _tocsr(self):
        if self.ndim != 2:
            raise ValueError(
                "This array must be two-dimensional for this conversion " "to work."
            )
        row, col = self.coords

        # Pass 3: count nonzeros in each row
        indptr = np.zeros(self.shape[0] + 1, dtype=np.int64)
        np.cumsum(np.bincount(row, minlength=self.shape[0]), out=indptr[1:])

        return scipy.sparse.csr_matrix((self.data, col, indptr), shape=self.shape)

    def tocsr(self):
        """
        Converts this array to a :obj:`scipy.sparse.csr_matrix`.

        Returns
        -------
        scipy.sparse.csr_matrix
            The result of the conversion.

        Raises
        ------
        ValueError
            If the array is not two-dimensional.

        ValueError
            If all the array doesn't have zero fill-values.

        See Also
        --------
        COO.tocsc : Convert to a :obj:`scipy.sparse.csc_matrix`.
        COO.to_scipy_sparse : Convert to a :obj:`scipy.sparse.coo_matrix`.
        scipy.sparse.coo_matrix.tocsr : Equivalent Scipy function.
        """
        check_zero_fill_value(self)

        if self._cache is not None:
            try:
                return self._csr
            except AttributeError:
                pass
            try:
                self._csr = self._csc.tocsr()
                return self._csr
            except AttributeError:
                pass

            self._csr = csr = self._tocsr()
        else:
            csr = self._tocsr()
        return csr

    def tocsc(self):
        """
        Converts this array to a :obj:`scipy.sparse.csc_matrix`.

        Returns
        -------
        scipy.sparse.csc_matrix
            The result of the conversion.

        Raises
        ------
        ValueError
            If the array is not two-dimensional.

        ValueError
            If the array doesn't have zero fill-values.

        See Also
        --------
        COO.tocsr : Convert to a :obj:`scipy.sparse.csr_matrix`.
        COO.to_scipy_sparse : Convert to a :obj:`scipy.sparse.coo_matrix`.
        scipy.sparse.coo_matrix.tocsc : Equivalent Scipy function.
        """
        check_zero_fill_value(self)

        if self._cache is not None:
            try:
                return self._csc
            except AttributeError:
                pass
            try:
                self._csc = self._csr.tocsc()
                return self._csc
            except AttributeError:
                pass

            self._csc = csc = self.tocsr().tocsc()
        else:
            csc = self.tocsr().tocsc()

        return csc

    def _sort_indices(self):
        """
        Sorts the :obj:`COO.coords` attribute. Also sorts the data in
        :obj:`COO.data` to match.

        Examples
        --------
        >>> coords = np.array([[1, 2, 0]], dtype=np.uint8)
        >>> data = np.array([4, 1, 3], dtype=np.uint8)
        >>> s = COO(coords, data)
        >>> s._sort_indices()
        >>> s.coords  # doctest: +NORMALIZE_WHITESPACE
        array([[0, 1, 2]])
        >>> s.data  # doctest: +NORMALIZE_WHITESPACE
        array([3, 4, 1], dtype=uint8)
        """
        linear = self.linear_loc()

        if (np.diff(linear) >= 0).all():  # already sorted
            return

        order = np.argsort(linear, kind="mergesort")
        self.coords = self.coords[:, order]
        self.data = self.data[order]

    def _sum_duplicates(self):
        """
        Sums data corresponding to duplicates in :obj:`COO.coords`.

        See Also
        --------
        scipy.sparse.coo_matrix.sum_duplicates : Equivalent Scipy function.

        Examples
        --------
        >>> coords = np.array([[0, 1, 1, 2]], dtype=np.uint8)
        >>> data = np.array([6, 5, 2, 2], dtype=np.uint8)
        >>> s = COO(coords, data)
        >>> s._sum_duplicates()
        >>> s.coords  # doctest: +NORMALIZE_WHITESPACE
        array([[0, 1, 2]])
        >>> s.data  # doctest: +NORMALIZE_WHITESPACE
        array([6, 7, 2], dtype=uint8)
        """
        # Inspired by scipy/sparse/coo.py::sum_duplicates
        # See https://github.com/scipy/scipy/blob/master/LICENSE.txt
        linear = self.linear_loc()
        unique_mask = np.diff(linear) != 0

        if unique_mask.sum() == len(unique_mask):  # already unique
            return

        unique_mask = np.append(True, unique_mask)

        coords = self.coords[:, unique_mask]
        (unique_inds,) = np.nonzero(unique_mask)
        data = np.add.reduceat(self.data, unique_inds, dtype=self.data.dtype)

        self.data = data
        self.coords = coords

    def _prune(self):
        """
        Prunes data so that if any fill-values are present, they are removed
        from both coordinates and data.

        Examples
        --------
        >>> coords = np.array([[0, 1, 2, 3]])
        >>> data = np.array([1, 0, 1, 2])
        >>> s = COO(coords, data)
        >>> s._prune()
        >>> s.nnz
        3
        """
        mask = ~equivalent(self.data, self.fill_value)
        self.coords = self.coords[:, mask]
        self.data = self.data[mask]

    def broadcast_to(self, shape):
        """
        Performs the equivalent of :obj:`numpy.broadcast_to` for :obj:`COO`. Note that
        this function returns a new array instead of a view.

        Parameters
        ----------
        shape : tuple[int]
            The shape to broadcast the data to.

        Returns
        -------
        COO
            The broadcasted sparse array.

        Raises
        ------
        ValueError
            If the operand cannot be broadcast to the given shape.

        See also
        --------
        :obj:`numpy.broadcast_to` : NumPy equivalent function
        """
        return broadcast_to(self, shape)

    def round(self, decimals=0, out=None):
        """
        Evenly round to the given number of decimals.

        See also
        --------
        :obj:`numpy.round` : NumPy equivalent ufunc.
        :obj:`COO.elemwise`: Apply an arbitrary element-wise function to one or two
            arguments.
        """
        if out is not None and not isinstance(out, tuple):
            out = (out,)
        return self.__array_ufunc__(
            np.round, "__call__", self, decimals=decimals, out=out
        )

    round_ = round

    def clip(self, min=None, max=None, out=None):
        """Clip (limit) the values in the array.

        Return an array whose values are limited to ``[min, max]``. One of min
        or max must be given.

        Parameters
        ----------
        min : scalar or array_like or `None`
            Minimum value. If `None`, clipping is not performed on lower
            interval edge.
        max : scalar or array_like or `None`
            Maximum value. If `None`, clipping is not performed on upper
            interval edge.
        out : COO, optional
            If provided, the results will be placed in this array. It may be
            the input array for in-place clipping. `out` must be of the right
            shape to hold the output. Its type is preserved.

        Returns
        -------
        clipped_array : COO
            An array with the elements of `self`, but where values < `min` are
            replaced with `min`, and those > `max` with `max`.

        Examples
        --------
        >>> x = COO.from_numpy([0, 0, 0, 1, 2, 3])
        >>> x.clip(min=1).todense()  # doctest: +NORMALIZE_WHITESPACE
        array([1, 1, 1, 1, 2, 3])
        >>> x.clip(max=1).todense()  # doctest: +NORMALIZE_WHITESPACE
        array([0, 0, 0, 1, 1, 1])
        >>> x.clip(min=1, max=2).todense() # doctest: +NORMALIZE_WHITESPACE
        array([1, 1, 1, 1, 2, 2])
        """
        if min is None and max is None:
            raise ValueError("One of max or min must be given.")
        if out is not None and not isinstance(out, tuple):
            out = (out,)
        return self.__array_ufunc__(
            np.clip, "__call__", self, a_min=min, a_max=max, out=out
        )

    def astype(self, dtype, copy=True):
        """
        Copy of the array, cast to a specified type.

        See also
        --------
        scipy.sparse.coo_matrix.astype : SciPy sparse equivalent function
        numpy.ndarray.astype : NumPy equivalent ufunc.
        :obj:`COO.elemwise`: Apply an arbitrary element-wise function to one or two
            arguments.
        """
        return self.__array_ufunc__(
            np.ndarray.astype, "__call__", self, dtype=dtype, copy=copy
        )

    def maybe_densify(self, max_size=1000, min_density=0.25):
        """
        Converts this :obj:`COO` array to a :obj:`numpy.ndarray` if not too
        costly.

        Parameters
        ----------
        max_size : int
            Maximum number of elements in output
        min_density : float
            Minimum density of output

        Returns
        -------
        numpy.ndarray
            The dense array.

        Raises
        -------
        ValueError
            If the returned array would be too large.

        Examples
        --------
        Convert a small sparse array to a dense array.

        >>> s = COO.from_numpy(np.random.rand(2, 3, 4))
        >>> x = s.maybe_densify()
        >>> np.allclose(x, s.todense())
        True

        You can also specify the minimum allowed density or the maximum number
        of output elements. If both conditions are unmet, this method will throw
        an error.

        >>> x = np.zeros((5, 5), dtype=np.uint8)
        >>> x[2, 2] = 1
        >>> s = COO.from_numpy(x)
        >>> s.maybe_densify(max_size=5, min_density=0.25)
        Traceback (most recent call last):
            ...
        ValueError: Operation would require converting large sparse array to dense
        """
        if self.size <= max_size or self.density >= min_density:
            return self.todense()
        else:
            raise ValueError(
                "Operation would require converting " "large sparse array to dense"
            )

    def nonzero(self):
        """
        Get the indices where this array is nonzero.

        Returns
        -------
        idx : tuple[numpy.ndarray]
            The indices where this array is nonzero.

        See Also
        --------
        :obj:`numpy.ndarray.nonzero` : NumPy equivalent function

        Raises
        ------
        ValueError
            If the array doesn't have zero fill-values.

        Examples
        --------
        >>> s = COO.from_numpy(np.eye(5))
        >>> s.nonzero()
        (array([0, 1, 2, 3, 4]), array([0, 1, 2, 3, 4]))
        """
        check_zero_fill_value(self)
        return tuple(self.coords)

    def asformat(self, format, compressed_axes=None):
        """
        Convert this sparse array to a given format.

        Parameters
        ----------
        format : str
            A format string.

        Returns
        -------
        out : SparseArray
            The converted array.

        Raises
        ------
        NotImplementedError
            If the format isn't supported.
        """
<<<<<<< HEAD
        from .._compressed import GCXS
        if format == 'gcxs' or format is GCXS:
            return GCXS.from_coo(self, compressed_axes=compressed_axes)
=======
        from .._compressed import GXCS

        if format == "gxcs" or format is GXCS:
            return GXCS.from_coo(self, compressed_axes=compressed_axes)
>>>>>>> 2eda2dcd
        elif compressed_axes is not None:
            raise ValueError(
                "compressed_axes is not supported for {} format".format(format)
            )

        if format == "coo" or format is COO:
            return self

        from .._dok import DOK

        if format == "dok" or format is DOK:
            return DOK.from_coo(self)

        raise NotImplementedError("The given format is not supported.")


def as_coo(x, shape=None, fill_value=None):
    """
    Converts any given format to :obj:`COO`. See the "See Also" section for details.

    Parameters
    ----------
    x : SparseArray or numpy.ndarray or scipy.sparse.spmatrix or Iterable.
        The item to convert.
    shape : tuple[int], optional
        The shape of the output array. Can only be used in case of Iterable.

    Returns
    -------
    out : COO
        The converted :obj:`COO` array.

    See Also
    --------
    SparseArray.asformat : A utility function to convert between formats in this library.
    COO.from_numpy : Convert a Numpy array to :obj:`COO`.
    COO.from_scipy_sparse : Convert a SciPy sparse matrix to :obj:`COO`.
    COO.from_iter : Convert an iterable to :obj:`COO`.
    """
    if hasattr(x, "shape") and shape is not None:
        raise ValueError(
            "Cannot provide a shape in combination with something "
            "that already has a shape."
        )

    if hasattr(x, "fill_value") and fill_value is not None:
        raise ValueError(
            "Cannot provide a fill-value in combination with something "
            "that already has a fill-value."
        )

    if isinstance(x, SparseArray):
        return x.asformat("coo")

    if isinstance(x, np.ndarray):
        return COO.from_numpy(x, fill_value=fill_value)

    if isinstance(x, scipy.sparse.spmatrix):
        return COO.from_scipy_sparse(x)

    if isinstance(x, (Iterable, Iterator)):
        return COO.from_iter(x, shape=shape, fill_value=fill_value)

    raise NotImplementedError(
        "Format not supported for conversion. Supplied type is "
        "%s, see help(sparse.as_coo) for supported formats." % type(x)
    )


def _keepdims(original, new, axis):
    shape = list(original.shape)
    for ax in axis:
        shape[ax] = 1
    return new.reshape(shape)


@numba.jit(nopython=True, nogil=True)  # pragma: no cover
def _calc_counts_invidx(groups):
    inv_idx = []
    counts = []

    if len(groups) == 0:
        return (
            np.array(inv_idx, dtype=groups.dtype),
            np.array(counts, dtype=groups.dtype),
        )

    inv_idx.append(0)

    last_group = groups[0]
    for i in range(1, len(groups)):
        if groups[i] != last_group:
            counts.append(i - inv_idx[-1])
            inv_idx.append(i)
            last_group = groups[i]

    counts.append(len(groups) - inv_idx[-1])

    return (np.array(inv_idx, dtype=groups.dtype), np.array(counts, dtype=groups.dtype))


def _grouped_reduce(x, groups, method, **kwargs):
    """
    Performs a :code:`ufunc` grouped reduce.

    Parameters
    ----------
    x : np.ndarray
        The data to reduce.
    groups : np.ndarray
        The groups the data belongs to. The groups must be
        contiguous.
    method : np.ufunc
        The :code:`ufunc` to use to perform the reduction.
    kwargs : dict
        The kwargs to pass to the :code:`ufunc`'s :code:`reduceat`
        function.

    Returns
    -------
    result : np.ndarray
        The result of the grouped reduce operation.
    inv_idx : np.ndarray
        The index of the first element where each group is found.
    counts : np.ndarray
        The number of elements in each group.
    """
    # Partial credit to @shoyer
    # Ref: https://gist.github.com/shoyer/f538ac78ae904c936844
    inv_idx, counts = _calc_counts_invidx(groups)
    result = method.reduceat(x, inv_idx, **kwargs)
    return result, inv_idx, counts<|MERGE_RESOLUTION|>--- conflicted
+++ resolved
@@ -2264,16 +2264,10 @@
         NotImplementedError
             If the format isn't supported.
         """
-<<<<<<< HEAD
         from .._compressed import GCXS
         if format == 'gcxs' or format is GCXS:
             return GCXS.from_coo(self, compressed_axes=compressed_axes)
-=======
-        from .._compressed import GXCS
-
-        if format == "gxcs" or format is GXCS:
-            return GXCS.from_coo(self, compressed_axes=compressed_axes)
->>>>>>> 2eda2dcd
+      
         elif compressed_axes is not None:
             raise ValueError(
                 "compressed_axes is not supported for {} format".format(format)
