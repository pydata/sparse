--- conflicted
+++ resolved
@@ -46,7 +46,6 @@
     >>> x[2, 3] = 5
     >>> s = COO(x)
     >>> s
-<<<<<<< HEAD
     <COO: shape=(4, 4), dtype=uint8, nnz=5, sorted=True, duplicates=False>
     >>> s.data  # doctest: +NORMALIZE_WHITESPACE
     array([1, 1, 1, 5, 1], dtype=uint8)
@@ -103,63 +102,6 @@
     Traceback (most recent call last):
         ...
     ValueError: Performing this operation would produce a dense result: <ufunc 'exp'>
-=======
-    <COO: shape=(4, 4), dtype=float64, nnz=5, sorted=True, duplicates=False>
-    >>> s.data  # doctest: +SKIP
-    array([ 1.,  1.,  1.,  5.,  1.])
-    >>> s.coords
-    array([[0, 1, 2, 2, 3],
-           [0, 1, 2, 3, 3]], dtype=uint8)
-
-    >>> s.dot(s.T).sum(axis=0).todense()  # doctest: +SKIP
-    array([  1.,   1.,  31.,   6.])
-
-    Make a sparse array by passing in an array of coordinates and an array of
-    values.
-
-    >>> coords = [[0, 0, 0, 1, 1],
-    ...           [0, 1, 2, 0, 3],
-    ...           [0, 3, 2, 0, 1]]
-    >>> data = [1, 2, 3, 4, 5]
-    >>> y = COO(coords, data, shape=(3, 4, 5))
-    >>> y
-    <COO: shape=(3, 4, 5), dtype=int64, nnz=5, sorted=False, duplicates=True>
-    >>> tensordot(s, y, axes=(0, 1))
-    <COO: shape=(4, 3, 5), dtype=float64, nnz=6, sorted=False, duplicates=False>
-
-    Following scipy.sparse conventions you can also pass these as a tuple with
-    rows and columns
-
-    >>> rows = [0, 1, 2, 3, 4]
-    >>> cols = [0, 0, 0, 1, 1]
-    >>> data = [10, 20, 30, 40, 50]
-    >>> z = COO((data, (rows, cols)))
-    >>> z.todense()
-    array([[10,  0],
-           [20,  0],
-           [30,  0],
-           [ 0, 40],
-           [ 0, 50]])
-
-    You can also pass a dictionary or iterable of index/value pairs. Repeated
-    indices imply summation:
-
-    >>> d = {(0, 0, 0): 1, (1, 2, 3): 2, (1, 1, 0): 3}
-    >>> COO(d)
-    <COO: shape=(2, 3, 4), dtype=int64, nnz=3, sorted=False, duplicates=False>
-
-    >>> L = [((0, 0), 1),
-    ...      ((1, 1), 2),
-    ...      ((0, 0), 3)]
-    >>> COO(L).todense()
-    array([[4, 0],
-           [0, 2]])
-
-    See Also
-    --------
-    COO.from_numpy
-    COO.from_scipy_sparse
->>>>>>> d8fc6c8a
     """
     __array_priority__ = 12
 
