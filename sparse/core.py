from __future__ import absolute_import, division, print_function

from collections import Iterable, defaultdict, deque
from functools import reduce, partial
import numbers
import operator

import numpy as np
import scipy.sparse

from .slicing import normalize_index

# zip_longest with Python 2/3 compat
try:
    from itertools import zip_longest
except ImportError:
    from itertools import izip_longest as zip_longest

try:  # Windows compatibility
    int = long
except NameError:
    pass


class COO(object):
    """
    A sparse multidimensional array.

    This is stored in COO format.  It depends on NumPy and Scipy.sparse for
    computation, but supports arrays of arbitrary dimension.

    Attributes
    ----------
    coords : numpy.ndarray (ndim, nnz)
        An array holding the coordinates of every nonzero element.
    data : numpy.ndarray (nnz,)
        An array holding the values corresponding to :obj:`COO.coords`.
    shape : tuple[int] (ndim,)
        The dimensions of this array.

    Examples
    --------
    You can create :obj:`COO` objects from Numpy arrays.

    >>> x = np.eye(4, dtype=np.uint8)
    >>> x[2, 3] = 5
    >>> s = COO(x)
    >>> s
    <COO: shape=(4, 4), dtype=uint8, nnz=5, sorted=True, duplicates=False>
    >>> s.data  # doctest: +NORMALIZE_WHITESPACE
    array([1, 1, 1, 5, 1], dtype=uint8)
    >>> s.coords  # doctest: +NORMALIZE_WHITESPACE
    array([[0, 1, 2, 2, 3],
           [0, 1, 2, 3, 3]], dtype=uint8)

    :obj:`COO` objects support basic arithmetic and binary operations.

    >>> x2 = np.eye(4, dtype=np.uint8)
    >>> x2[3, 2] = 5
    >>> s2 = COO(x2)
    >>> (s + s2).todense()  # doctest: +NORMALIZE_WHITESPACE
    array([[2, 0, 0, 0],
           [0, 2, 0, 0],
           [0, 0, 2, 5],
           [0, 0, 5, 2]], dtype=uint8)
    >>> (s * s2).todense()  # doctest: +NORMALIZE_WHITESPACE
    array([[1, 0, 0, 0],
           [0, 1, 0, 0],
           [0, 0, 1, 0],
           [0, 0, 0, 1]], dtype=uint8)

    Binary operations support broadcasting.

    >>> x3 = np.zeros((4, 1), dtype=np.uint8)
    >>> x3[2, 0] = 1
    >>> s3 = COO(x3)
    >>> (s * s3).todense()  # doctest: +NORMALIZE_WHITESPACE
    array([[0, 0, 0, 0],
           [0, 0, 0, 0],
           [0, 0, 1, 5],
           [0, 0, 0, 0]], dtype=uint8)

    :obj:`COO` objects also support dot products and reductions.

    >>> s.dot(s.T).sum(axis=0).todense()   # doctest: +NORMALIZE_WHITESPACE
    array([ 1,  1, 31,  6], dtype=uint64)

    You can use Numpy :code:`ufunc` operations on :obj:`COO` arrays as well.

    >>> np.sum(s, axis=1).todense()  # doctest: +NORMALIZE_WHITESPACE
    array([1, 1, 6, 1], dtype=uint64)
    >>> np.round(np.sqrt(s, dtype=np.float64), decimals=1).todense()   # doctest: +SKIP
    array([[ 1. ,  0. ,  0. ,  0. ],
           [ 0. ,  1. ,  0. ,  0. ],
           [ 0. ,  0. ,  1. ,  2.2],
           [ 0. ,  0. ,  0. ,  1. ]])

    Operations that will result in a dense array will raise a :obj:`ValueError`,
    such as the following.

    >>> np.exp(s)
    Traceback (most recent call last):
        ...
    ValueError: Performing this operation would produce a dense result: <ufunc 'exp'>
    """
    __array_priority__ = 12

    def __init__(self, coords, data=None, shape=None, has_duplicates=True,
                 sorted=False, cache=False):
        """
        Make a sparse array by passing in an array of coordinates and an array of
        values.

        Parameters
        ----------
        coords : numpy.ndarray (ndim, nnz)
            An array holding the index locations of every value
            Should have shape (number of dimensions, number of non-zeros)
        data : numpy.ndarray (nnz,)
            An array of Values
        shape : tuple[int] (ndim,), optional
            The shape of the array
        has_duplicates : bool, optional
            A value indicating whether the supplied value for :code:`coords` has
            duplicates. Note that setting this to `False` when :code:`coords` does have
            duplicates may result in undefined behaviour. See :obj:`COO.sum_duplicates`
        sorted : bool, optional
            A value indicating whether the values in `coords` are sorted. Note
            that setting this to `False` when :code:`coords` isn't sorted may
            result in undefined behaviour. See :obj:`COO.sort_indices`.
        cache : bool, optional
            Whether to enable cacheing for various operations. See
            :obj:`COO.enable_caching`

        Examples
        --------
        >>> x = np.eye(4)
        >>> x[2, 3] = 5
        >>> s = COO(x)
        >>> coords = [[0, 0, 0, 1, 1],
        ...           [0, 1, 2, 0, 3],
        ...           [0, 3, 2, 0, 1]]
        >>> data = [1, 2, 3, 4, 5]
        >>> s2 = COO(coords, data, shape=(3, 4, 5))
        >>> s2
        <COO: shape=(3, 4, 5), dtype=int64, nnz=5, sorted=False, duplicates=True>
        >>> tensordot(s, s2, axes=(0, 1))
        <COO: shape=(4, 3, 5), dtype=float64, nnz=6, sorted=False, duplicates=False>

        Following scipy.sparse conventions you can also pass these as a tuple with
        rows and columns

        >>> rows = [0, 1, 2, 3, 4]
        >>> cols = [0, 0, 0, 1, 1]
        >>> data = [10, 20, 30, 40, 50]
        >>> z = COO((data, (rows, cols)))
        >>> z.todense()  # doctest: +NORMALIZE_WHITESPACE
        array([[10,  0],
               [20,  0],
               [30,  0],
               [ 0, 40],
               [ 0, 50]])

        You can also pass a dictionary or iterable of index/value pairs. Repeated
        indices imply summation:

        >>> d = {(0, 0, 0): 1, (1, 2, 3): 2, (1, 1, 0): 3}
        >>> COO(d)
        <COO: shape=(2, 3, 4), dtype=int64, nnz=3, sorted=False, duplicates=False>
        >>> L = [((0, 0), 1),
        ...      ((1, 1), 2),
        ...      ((0, 0), 3)]
        >>> COO(L).todense()  # doctest: +NORMALIZE_WHITESPACE
        array([[4, 0],
               [0, 2]])

        See Also
        --------
        COO.from_numpy : Generate sparse array from NumPy array
        COO.from_scipy_sparse : Generate sparse array from SciPy sparse matrix
        """
        self._cache = None
        if cache:
            self.enable_caching()
        if data is None:
            # {(i, j, k): x, (i, j, k): y, ...}
            if isinstance(coords, dict):
                coords = list(coords.items())
                has_duplicates = False

            if isinstance(coords, COO):
                self.coords = coords.coords
                self.data = coords.data
                self.has_duplicates = coords.has_duplicates
                self.sorted = coords.sorted
                self.shape = coords.shape
                return

            if isinstance(coords, np.ndarray):
                result = COO.from_numpy(coords)
                self.coords = result.coords
                self.data = result.data
                self.has_duplicates = result.has_duplicates
                self.sorted = result.sorted
                self.shape = result.shape
                return

            if isinstance(coords, scipy.sparse.spmatrix):
                result = COO.from_scipy_sparse(coords)
                self.coords = result.coords
                self.data = result.data
                self.has_duplicates = result.has_duplicates
                self.sorted = result.sorted
                self.shape = result.shape
                return

            # []
            if not coords:
                data = []
                coords = []

            # [((i, j, k), value), (i, j, k), value), ...]
            elif isinstance(coords[0][0], Iterable):
                if coords:
                    assert len(coords[0]) == 2
                data = [x[1] for x in coords]
                coords = [x[0] for x in coords]
                coords = np.asarray(coords).T

            # (data, (row, col, slab, ...))
            else:
                data = coords[0]
                coords = np.stack(coords[1], axis=0)

        self.data = np.asarray(data)
        self.coords = np.asarray(coords)
        if self.coords.ndim == 1:
            self.coords = self.coords[None, :]

        if shape and not np.prod(self.coords.shape):
            self.coords = np.zeros((len(shape), 0), dtype=np.uint64)

        if shape is None:
            if self.coords.nbytes:
                shape = tuple((self.coords.max(axis=1) + 1).tolist())
            else:
                shape = ()

        if isinstance(shape, numbers.Integral):
            shape = (int(shape),)

        self.shape = tuple(shape)
        if self.shape:
            dtype = np.min_scalar_type(max(self.shape))
        else:
            dtype = np.int_
        self.coords = self.coords.astype(dtype)
        assert not self.shape or len(data) == self.coords.shape[1]
        self.has_duplicates = has_duplicates
        self.sorted = sorted

    def enable_caching(self):
        """ Enable caching of reshape, transpose, and tocsr/csc operations

        This enables efficient iterative workflows that make heavy use of
        csr/csc operations, such as tensordot.  This maintains a cache of
        recent results of reshape and transpose so that operations like
        tensordot (which uses both internally) store efficiently stored
        representations for repeated use.  This can significantly cut down on
        computational costs in common numeric algorithms.

        However, this also assumes that neither this object, nor the downstream
        objects will have their data mutated.

        Examples
        --------
        >>> s.enable_caching()  # doctest: +SKIP
        >>> csr1 = s.transpose((2, 0, 1)).reshape((100, 120)).tocsr()  # doctest: +SKIP
        >>> csr2 = s.transpose((2, 0, 1)).reshape((100, 120)).tocsr()  # doctest: +SKIP
        >>> csr1 is csr2  # doctest: +SKIP
        True
        """
        self._cache = defaultdict(lambda: deque(maxlen=3))
        return self

    @classmethod
    def from_numpy(cls, x):
        """
        Convert the given :obj:`numpy.ndarray` to a :obj:`COO` object.

        Parameters
        ----------
        x : np.ndarray
            The dense array to convert.

        Returns
        -------
        COO
            The converted COO array.

        Examples
        --------
        >>> x = np.eye(5)
        >>> s = COO.from_numpy(x)
        >>> s
        <COO: shape=(5, 5), dtype=float64, nnz=5, sorted=True, duplicates=False>
        """
        x = np.asanyarray(x)
        if x.shape:
            coords = np.where(x)
            data = x[coords]
            coords = np.vstack(coords)
        else:
            coords = np.empty((0, 1), dtype=np.uint8)
            data = np.array(x, ndmin=1)
        return cls(coords, data, shape=x.shape, has_duplicates=False,
                   sorted=True)

    def todense(self):
        """
        Convert this :obj:`COO` array to a dense :obj:`numpy.ndarray`. Note that
        this may take a large amount of memory if the :obj:`COO` object's :code:`shape`
        is large.

        Returns
        -------
        numpy.ndarray
            The converted dense array.

        See Also
        --------
        scipy.sparse.coo_matrix.todense : Equivalent Scipy method.

        Examples
        --------
        >>> x = np.random.randint(100, size=(7, 3))
        >>> s = COO.from_numpy(x)
        >>> x2 = s.todense()
        >>> np.array_equal(x, x2)
        True
        """
        self.sum_duplicates()
        x = np.zeros(shape=self.shape, dtype=self.dtype)

        coords = tuple([self.coords[i, :] for i in range(self.ndim)])
        data = self.data

        if coords != ():
            x[coords] = data
        else:
            if len(data) != 0:
                x[coords] = data

        return x

    @classmethod
    def from_scipy_sparse(cls, x):
        """
        Construct a :obj:`COO` array from a :obj:`scipy.sparse.spmatrix`

        Parameters
        ----------
        x : scipy.sparse.spmatrix
            The sparse matrix to construct the array from.

        Returns
        -------
        COO
            The converted :obj:`COO` object.

        Examples
        --------
        >>> x = scipy.sparse.rand(6, 3, density=0.2)
        >>> s = COO.from_scipy_sparse(x)
        >>> np.array_equal(x.todense(), s.todense())
        True
        """
        x = scipy.sparse.coo_matrix(x)
        coords = np.empty((2, x.nnz), dtype=x.row.dtype)
        coords[0, :] = x.row
        coords[1, :] = x.col
        return COO(coords, x.data, shape=x.shape,
                   has_duplicates=not x.has_canonical_format,
                   sorted=x.has_canonical_format)

    @property
    def dtype(self):
        """
        The datatype of this array.

        Returns
        -------
        numpy.dtype
            The datatype of this array.

        See Also
        --------
        numpy.ndarray.dtype : Numpy equivalent property.
        scipy.sparse.coo_matrix.dtype : Scipy equivalent property.

        Examples
        --------
        >>> x = (200 * np.random.rand(5, 4)).astype(np.int32)
        >>> s = COO.from_numpy(x)
        >>> s.dtype
        dtype('int32')
        >>> x.dtype == s.dtype
        True
        """
        return self.data.dtype

    @property
    def ndim(self):
        """
        The number of dimensions of this array.

        Returns
        -------
        int
            The number of dimensions of this array.

        See Also
        --------
        numpy.ndarray.ndim : Numpy equivalent property.

        Examples
        --------
        >>> x = np.random.rand(1, 2, 3, 1, 2)
        >>> s = COO.from_numpy(x)
        >>> s.ndim
        5
        >>> s.ndim == x.ndim
        True
        """
        return len(self.shape)

    @property
    def nnz(self):
        """
        The number of nonzero elements in this array. Note that any duplicates in
        :code:`coords` are counted multiple times. To avoid this, call :obj:`COO.sum_duplicates`.

        Returns
        -------
        int
            The number of nonzero elements in this array.

        See Also
        --------
        numpy.count_nonzero : A similar Numpy function.
        scipy.sparse.coo_matrix.nnz : The Scipy equivalent property.

        Examples
        --------
        >>> x = np.array([0, 0, 1, 0, 1, 2, 0, 1, 2, 3, 0, 0])
        >>> np.count_nonzero(x)
        6
        >>> s = COO.from_numpy(x)
        >>> s.nnz
        6
        >>> np.count_nonzero(x) == s.nnz
        True
        """
        return self.coords.shape[1]

    @property
    def nbytes(self):
        """
        The number of bytes taken up by this object. Note that for small arrays,
        this may undercount the number of bytes due to the large constant overhead.

        Returns
        -------
        int
            The approximate bytes of memory taken by this object.

        See Also
        --------
        numpy.ndarray.nbytes : The equivalent Numpy property.

        Examples
        --------
        >>> data = np.arange(6, dtype=np.uint8)
        >>> coords = np.random.randint(1000, size=(3, 6), dtype=np.uint16)
        >>> s = COO(coords, data, shape=(1000, 1000, 1000))
        >>> s.nbytes
        42
        """
        return self.data.nbytes + self.coords.nbytes

    def __len__(self):
        """
        Get "length" of array, which is by definition the size of the first
        dimension.

        Returns
        -------
        int
            The size of the first dimension.

        See Also
        --------
        numpy.ndarray.__len__ : Numpy equivalent property.

        Examples
        --------
        >>> x = np.zeros((10, 10))
        >>> s = COO.from_numpy(x)
        >>> len(s)
        10
        """
        return self.shape[0]

    def __sizeof__(self):
        return self.nbytes

    def __getitem__(self, index):
        if not isinstance(index, tuple):
            if isinstance(index, str):
                data = self.data[index]
                idx = np.where(data)
                coords = list(self.coords[:, idx[0]])
                coords.extend(idx[1:])

                return COO(coords, data[idx].flatten(),
                           shape=self.shape + self.data.dtype[index].shape,
                           has_duplicates=self.has_duplicates,
                           sorted=self.sorted)
            else:
                index = (index,)

        last_ellipsis = len(index) > 0 and index[-1] is Ellipsis
        index = normalize_index(index, self.shape)
        if len(index) != 0 and all(not isinstance(ind, Iterable) and ind == slice(None) for ind in index):
            return self
        mask = np.ones(self.nnz, dtype=np.bool)
        for i, ind in enumerate([i for i in index if i is not None]):
            if not isinstance(ind, Iterable) and ind == slice(None):
                continue
            mask &= _mask(self.coords[i], ind, self.shape[i])

        n = mask.sum()
        coords = []
        shape = []
        i = 0
        for ind in index:
            if isinstance(ind, numbers.Integral):
                i += 1
                continue
            elif isinstance(ind, slice):
                step = ind.step if ind.step is not None else 1
                if step > 0:
                    start = ind.start if ind.start is not None else 0
                    start = max(start, 0)
                    stop = ind.stop if ind.stop is not None else self.shape[i]
                    stop = min(stop, self.shape[i])
                    if start > stop:
                        start = stop
                    shape.append((stop - start + step - 1) // step)
                else:
                    start = ind.start or self.shape[i] - 1
                    stop = ind.stop if ind.stop is not None else -1
                    start = min(start, self.shape[i] - 1)
                    stop = max(stop, -1)
                    if start < stop:
                        start = stop
                    shape.append((start - stop - step - 1) // (-step))

                dt = np.min_scalar_type(min(-(dim - 1) if dim != 0 else -1 for dim in shape))
                coords.append((self.coords[i, mask].astype(dt) - start) // step)
                i += 1
            elif isinstance(ind, Iterable):
                old = self.coords[i][mask]
                new = np.empty(shape=old.shape, dtype=old.dtype)
                for j, item in enumerate(ind):
                    new[old == item] = j
                coords.append(new)
                shape.append(len(ind))
                i += 1
            elif ind is None:
                coords.append(np.zeros(n))
                shape.append(1)

        for j in range(i, self.ndim):
            coords.append(self.coords[j][mask])
            shape.append(self.shape[j])

        if coords:
            coords = np.stack(coords, axis=0)
        else:
            if last_ellipsis:
                coords = np.empty((0, np.sum(mask)), dtype=np.uint8)
            else:
                if np.sum(mask) != 0:
                    return self.data[mask][0]
                else:
                    return _zero_of_dtype(self.dtype)[()]
        shape = tuple(shape)
        data = self.data[mask]

        return COO(coords, data, shape=shape,
                   has_duplicates=self.has_duplicates,
                   sorted=self.sorted)

    def __str__(self):
        return "<COO: shape=%s, dtype=%s, nnz=%d, sorted=%s, duplicates=%s>" % (
            self.shape, self.dtype, self.nnz, self.sorted,
            self.has_duplicates)

    __repr__ = __str__

    @staticmethod
    def _reduce(method, *args, **kwargs):
        assert len(args) == 1

        self = args[0]
        if isinstance(self, scipy.sparse.spmatrix):
            self = COO.from_scipy_sparse(self)

        return self.reduce(method, **kwargs)

    def reduce(self, method, axis=None, keepdims=False, **kwargs):
        """
        Performs a reduction operation on this array.

        Parameters
        ----------
        method : numpy.ufunc
            The method to use for performing the reduction.
        axis : Union[int, Iterable[int]], optional
            The axes along which to perform the reduction. Uses all axes by default.
        keepdims : bool, optional
            Whether or not to keep the dimensions of the original array.
        kwargs : dict
            Any extra arguments to pass to the reduction operation.

        Returns
        -------
        COO
            The result of the reduction operation.

        Raises
        ------
        ValueError
            If reducing an all-zero axis would produce a nonzero result.

        Notes
        -----
        This function internally calls :obj:`COO.sum_duplicates` to bring the array into
        canonical form.

        See Also
        --------
        numpy.ufunc.reduce : A similar Numpy method.

        Examples
        --------
        You can use the :obj:`COO.reduce` method to apply a reduction operation to
        any Numpy :code:`ufunc`.

        >>> x = np.ones((5, 5), dtype=np.int)
        >>> s = COO.from_numpy(x)
        >>> s2 = s.reduce(np.add, axis=1)
        >>> s2.todense()  # doctest: +NORMALIZE_WHITESPACE
        array([5, 5, 5, 5, 5])

        You can also use the :code:`keepdims` argument to keep the dimensions after the
        reduction.

        >>> s3 = s.reduce(np.add, axis=1, keepdims=True)
        >>> s3.shape
        (5, 1)

        You can also pass in any keyword argument that :obj:`numpy.ufunc.reduce` supports.
        For example, :code:`dtype`. Note that :code:`out` isn't supported.

        >>> s4 = s.reduce(np.add, axis=1, dtype=np.float16)
        >>> s4.dtype
        dtype('float16')

        By default, this reduces the array down to one number, reducing along all axes.

        >>> s.reduce(np.add)
        25
        """
        zero_reduce_result = method.reduce([_zero_of_dtype(self.dtype)], **kwargs)

        if zero_reduce_result != _zero_of_dtype(np.dtype(zero_reduce_result)):
            raise ValueError("Performing this reduction operation would produce "
                             "a dense result: %s" % str(method))

        # Needed for more esoteric reductions like product.
        self.sum_duplicates()

        if axis is None:
            axis = tuple(range(self.ndim))

        if not isinstance(axis, tuple):
            axis = (axis,)

        if set(axis) == set(range(self.ndim)):
            result = method.reduce(self.data, **kwargs)
            if self.nnz != np.prod(self.shape):
                result = method(result, _zero_of_dtype(self.dtype)[()], **kwargs)
        else:
            axis = tuple(axis)
            neg_axis = tuple(ax for ax in range(self.ndim) if ax not in axis)

            a = self.transpose(neg_axis + axis)
            a = a.reshape((np.prod([self.shape[d] for d in neg_axis]),
                           np.prod([self.shape[d] for d in axis])))
            a.sort_indices()

            result, inv_idx, counts = _grouped_reduce(a.data, a.coords[0], method, **kwargs)
            missing_counts = counts != a.shape[1]
            result[missing_counts] = method(result[missing_counts],
                                            _zero_of_dtype(self.dtype), **kwargs)

            a = COO(np.asarray([a.coords[0, inv_idx]]), result, shape=(np.prod(neg_axis),),
                    has_duplicates=False, sorted=True)

            a = a.reshape([self.shape[d] for d in neg_axis])
            result = a

        if keepdims:
            result = _keepdims(self, result, axis)
        return result

    def sum(self, axis=None, keepdims=False, dtype=None, out=None):
        """
        Performs a sum operation along the given axes. Uses all axes by default.

        Parameters
        ----------
        axis : Union[int, Iterable[int]], optional
            The axes along which to sum. Uses all axes by default.
        keepdims : bool, optional
            Whether or not to keep the dimensions of the original array.
        dtype: numpy.dtype
            The data type of the output array.

        Returns
        -------
        COO
            The reduced output sparse array.

        See Also
        --------
        :obj:`numpy.sum` : Equivalent numpy function.
        scipy.sparse.coo_matrix.sum : Equivalent Scipy function.

        Notes
        -----
        * This function internally calls :obj:`COO.sum_duplicates` to bring the array into
          canonical form.
        * The :code:`out` parameter is provided just for compatibility with Numpy and
          isn't actually supported.

        Examples
        --------
        You can use :obj:`COO.sum` to sum an array across any dimension.

        >>> x = np.ones((5, 5), dtype=np.int)
        >>> s = COO.from_numpy(x)
        >>> s2 = s.sum(axis=1)
        >>> s2.todense()  # doctest: +NORMALIZE_WHITESPACE
        array([5, 5, 5, 5, 5])

        You can also use the :code:`keepdims` argument to keep the dimensions after the
        sum.

        >>> s3 = s.sum(axis=1, keepdims=True)
        >>> s3.shape
        (5, 1)

        You can pass in an output datatype, if needed.

        >>> s4 = s.sum(axis=1, dtype=np.float16)
        >>> s4.dtype
        dtype('float16')

        By default, this reduces the array down to one number, summing along all axes.

        >>> s.sum()
        25
        """
        assert out is None
        return self.reduce(np.add, axis=axis, keepdims=keepdims, dtype=dtype)

    def max(self, axis=None, keepdims=False, out=None):
        """
        Maximize along the given axes. Uses all axes by default.

        Parameters
        ----------
        axis : Union[int, Iterable[int]], optional
            The axes along which to maximize. Uses all axes by default.
        keepdims : bool, optional
            Whether or not to keep the dimensions of the original array.
        dtype: numpy.dtype
            The data type of the output array.

        Returns
        -------
        COO
            The reduced output sparse array.

        See Also
        --------
        :obj:`numpy.max` : Equivalent numpy function.
        scipy.sparse.coo_matrix.max : Equivalent Scipy function.

        Notes
        -----
        * This function internally calls :obj:`COO.sum_duplicates` to bring the array into
          canonical form.
        * The :code:`out` parameter is provided just for compatibility with Numpy and
          isn't actually supported.

        Examples
        --------
        You can use :obj:`COO.max` to maximize an array across any dimension.

        >>> x = np.add.outer(np.arange(5), np.arange(5))
        >>> x  # doctest: +NORMALIZE_WHITESPACE
        array([[0, 1, 2, 3, 4],
               [1, 2, 3, 4, 5],
               [2, 3, 4, 5, 6],
               [3, 4, 5, 6, 7],
               [4, 5, 6, 7, 8]])
        >>> s = COO.from_numpy(x)
        >>> s2 = s.max(axis=1)
        >>> s2.todense()  # doctest: +NORMALIZE_WHITESPACE
        array([4, 5, 6, 7, 8])

        You can also use the :code:`keepdims` argument to keep the dimensions after the
        maximization.

        >>> s3 = s.max(axis=1, keepdims=True)
        >>> s3.shape
        (5, 1)

        By default, this reduces the array down to one number, maximizing along all axes.

        >>> s.max()
        8
        """
        assert out is None
        return self.reduce(np.maximum, axis=axis, keepdims=keepdims)

    def min(self, axis=None, keepdims=False, out=None):
        """
        Minimize along the given axes. Uses all axes by default.

        Parameters
        ----------
        axis : Union[int, Iterable[int]], optional
            The axes along which to minimize. Uses all axes by default.
        keepdims : bool, optional
            Whether or not to keep the dimensions of the original array.
        dtype: numpy.dtype
            The data type of the output array.

        Returns
        -------
        COO
            The reduced output sparse array.

        See Also
        --------
        :obj:`numpy.min` : Equivalent numpy function.
        scipy.sparse.coo_matrix.min : Equivalent Scipy function.

        Notes
        -----
        * This function internally calls :obj:`COO.sum_duplicates` to bring the array into
          canonical form.
        * The :code:`out` parameter is provided just for compatibility with Numpy and
          isn't actually supported.

        Examples
        --------
        You can use :obj:`COO.min` to minimize an array across any dimension.

        >>> x = np.add.outer(np.arange(5), np.arange(5))
        >>> x  # doctest: +NORMALIZE_WHITESPACE
        array([[0, 1, 2, 3, 4],
               [1, 2, 3, 4, 5],
               [2, 3, 4, 5, 6],
               [3, 4, 5, 6, 7],
               [4, 5, 6, 7, 8]])
        >>> s = COO.from_numpy(x)
        >>> s2 = s.min(axis=1)
        >>> s2.todense()  # doctest: +NORMALIZE_WHITESPACE
        array([0, 1, 2, 3, 4])

        You can also use the :code:`keepdims` argument to keep the dimensions after the
        minimization.

        >>> s3 = s.min(axis=1, keepdims=True)
        >>> s3.shape
        (5, 1)

        By default, this reduces the array down to one number, minimizing along all axes.

        >>> s.min()
        0
        """
        assert out is None
        return self.reduce(np.minimum, axis=axis, keepdims=keepdims)

    def prod(self, axis=None, keepdims=False, dtype=None, out=None):
        """
        Performs a product operation along the given axes. Uses all axes by default.

        Parameters
        ----------
        axis : Union[int, Iterable[int]], optional
            The axes along which to multiply. Uses all axes by default.
        keepdims : bool, optional
            Whether or not to keep the dimensions of the original array.
        dtype: numpy.dtype
            The data type of the output array.

        Returns
        -------
        COO
            The reduced output sparse array.

        See Also
        --------
        :obj:`numpy.prod` : Equivalent numpy function.

        Notes
        -----
        * This function internally calls :obj:`COO.sum_duplicates` to bring the array into
          canonical form.
        * The :code:`out` parameter is provided just for compatibility with Numpy and
          isn't actually supported.

        Examples
        --------
        You can use :obj:`COO.prod` to multiply an array across any dimension.

        >>> x = np.add.outer(np.arange(5), np.arange(5))
        >>> x  # doctest: +NORMALIZE_WHITESPACE
        array([[0, 1, 2, 3, 4],
               [1, 2, 3, 4, 5],
               [2, 3, 4, 5, 6],
               [3, 4, 5, 6, 7],
               [4, 5, 6, 7, 8]])
        >>> s = COO.from_numpy(x)
        >>> s2 = s.prod(axis=1)
        >>> s2.todense()  # doctest: +NORMALIZE_WHITESPACE
        array([   0,  120,  720, 2520, 6720])

        You can also use the :code:`keepdims` argument to keep the dimensions after the
        reduction.

        >>> s3 = s.prod(axis=1, keepdims=True)
        >>> s3.shape
        (5, 1)

        You can pass in an output datatype, if needed.

        >>> s4 = s.prod(axis=1, dtype=np.float16)
        >>> s4.dtype
        dtype('float16')

        By default, this reduces the array down to one number, multiplying along all axes.

        >>> s.prod()
        0
        """
        assert out is None
        return self.reduce(np.multiply, axis=axis, keepdims=keepdims, dtype=dtype)

    def transpose(self, axes=None):
        """
        Returns a new array which has the order of the axes switched.

        Parameters
        ----------
        axes : Iterable[int], optional
            The new order of the axes compared to the previous one. Reverses the axes
            by default.

        Returns
        -------
        COO
            The new array with the axes in the desired order.

        See Also
        --------
        :obj:`COO.T` : A quick property to reverse the order of the axes.
        numpy.ndarray.transpose : Numpy equivalent function.

        Examples
        --------
        We can change the order of the dimensions of any :obj:`COO` array with this
        function.

        >>> x = np.add.outer(np.arange(5), np.arange(5)[::-1])
        >>> x  # doctest: +NORMALIZE_WHITESPACE
        array([[4, 3, 2, 1, 0],
               [5, 4, 3, 2, 1],
               [6, 5, 4, 3, 2],
               [7, 6, 5, 4, 3],
               [8, 7, 6, 5, 4]])
        >>> s = COO.from_numpy(x)
        >>> s.transpose((1, 0)).todense()  # doctest: +NORMALIZE_WHITESPACE
        array([[4, 5, 6, 7, 8],
               [3, 4, 5, 6, 7],
               [2, 3, 4, 5, 6],
               [1, 2, 3, 4, 5],
               [0, 1, 2, 3, 4]])

        Note that by default, this reverses the order of the axes rather than switching
        the last and second-to-last axes as required by some linear algebra operations.

        >>> x = np.random.rand(2, 3, 4)
        >>> s = COO.from_numpy(x)
        >>> s.transpose().shape
        (4, 3, 2)
        """
        if axes is None:
            axes = list(reversed(range(self.ndim)))

        # Normalize all axe indices to posivite values
        axes = np.array(axes)
        axes[axes < 0] += self.ndim

        if np.any(axes >= self.ndim) or np.any(axes < 0):
            raise ValueError("invalid axis for this array")

        if len(np.unique(axes)) < len(axes):
            raise ValueError("repeated axis in transpose")

        if not len(axes) == self.ndim:
            raise ValueError("axes don't match array")

        # Normalize all axe indices to posivite values
        try:
            axes = np.arange(self.ndim)[list(axes)]
        except IndexError:
            raise ValueError("invalid axis for this array")

        if len(np.unique(axes)) < len(axes):
            raise ValueError("repeated axis in transpose")

        if not len(axes) == self.ndim:
            raise ValueError("axes don't match array")

        axes = tuple(axes)

        if axes == tuple(range(self.ndim)):
            return self

        if self._cache is not None:
            for ax, value in self._cache['transpose']:
                if ax == axes:
                    return value

        shape = tuple(self.shape[ax] for ax in axes)
        result = COO(self.coords[axes, :], self.data, shape,
                     has_duplicates=self.has_duplicates,
                     cache=self._cache is not None)

        if self._cache is not None:
            self._cache['transpose'].append((axes, result))
        return result

    @property
    def T(self):
        """
        Returns a new array which has the order of the axes reversed.

        Returns
        -------
        COO
            The new array with the axes in the desired order.

        See Also
        --------
        :obj:`COO.transpose` : A method where you can specify the order of the axes.
        numpy.ndarray.T : Numpy equivalent property.

        Examples
        --------
        We can change the order of the dimensions of any :obj:`COO` array with this
        function.

        >>> x = np.add.outer(np.arange(5), np.arange(5)[::-1])
        >>> x  # doctest: +NORMALIZE_WHITESPACE
        array([[4, 3, 2, 1, 0],
               [5, 4, 3, 2, 1],
               [6, 5, 4, 3, 2],
               [7, 6, 5, 4, 3],
               [8, 7, 6, 5, 4]])
        >>> s = COO.from_numpy(x)
        >>> s.T.todense()  # doctest: +NORMALIZE_WHITESPACE
        array([[4, 5, 6, 7, 8],
               [3, 4, 5, 6, 7],
               [2, 3, 4, 5, 6],
               [1, 2, 3, 4, 5],
               [0, 1, 2, 3, 4]])

        Note that by default, this reverses the order of the axes rather than switching
        the last and second-to-last axes as required by some linear algebra operations.

        >>> x = np.random.rand(2, 3, 4)
        >>> s = COO.from_numpy(x)
        >>> s.T.shape
        (4, 3, 2)
        """
        return self.transpose(tuple(range(self.ndim))[::-1])

    def dot(self, other):
        """
        Performs the equivalent of :code:`x.dot(y)` for :obj:`COO`.

        Parameters
        ----------
        other : Union[COO, numpy.ndarray, scipy.sparse.spmatrix]
            The second operand of the dot product operation.

        Returns
        -------
        {COO, numpy.ndarray}
            The result of the dot product. If the result turns out to be dense,
            then a dense array is returned, otherwise, a sparse array.

        See Also
        --------
        dot : Equivalent function for two arguments.
        :obj:`numpy.dot` : Numpy equivalent function.
        scipy.sparse.coo_matrix.dot : Scipy equivalent function.

        Examples
        --------
        >>> x = np.arange(4).reshape((2, 2))
        >>> s = COO.from_numpy(x)
        >>> s.dot(s) # doctest: +SKIP
        array([[ 2,  3],
               [ 6, 11]], dtype=int64)
        """
        return dot(self, other)

    def __matmul__(self, other):
        try:
            return dot(self, other)
        except NotImplementedError:
            return NotImplemented

    def __rmatmul__(self, other):
        try:
            return dot(other, self)
        except NotImplementedError:
            return NotImplemented

    def __array_ufunc__(self, ufunc, method, *inputs, **kwargs):
        if method == '__call__':
            return COO._elemwise(ufunc, *inputs, **kwargs)
        elif method == 'reduce':
            return COO._reduce(ufunc, *inputs, **kwargs)
        else:
            return NotImplemented

    def linear_loc(self, signed=False):
        """
        The nonzero coordinates of a flattened version of this array. Note that
        the coordinates may be out of order.

        Parameters
        ----------
        signed : bool, optional
            Whether to use a signed datatype for the output array. :code:`False`
            by default.

        Returns
        -------
        numpy.ndarray
            The flattened coordinates.

        See Also
        --------
        :obj:`numpy.flatnonzero` : Equivalent Numpy function.

        Examples
        --------
        >>> x = np.eye(5)
        >>> s = COO.from_numpy(x)
        >>> s.linear_loc()  # doctest: +NORMALIZE_WHITESPACE
        array([ 0,  6, 12, 18, 24], dtype=uint8)
        >>> np.array_equal(np.flatnonzero(x), s.linear_loc())
        True
        """
        return _linear_loc(self.coords, self.shape, signed)

    def reshape(self, shape):
        """
        Returns a new :obj:`COO` array that is a reshaped version of this array.

        Parameters
        ----------
        shape : tuple[int]
            The desired shape of the output array.

        Returns
        -------
        COO
            The reshaped output array.

        See Also
        --------
        numpy.ndarray.reshape : The equivalent Numpy function.

        Examples
        --------
        >>> s = COO.from_numpy(np.arange(25))
        >>> s2 = s.reshape((5, 5))
        >>> s2.todense()  # doctest: +NORMALIZE_WHITESPACE
        array([[ 0,  1,  2,  3,  4],
               [ 5,  6,  7,  8,  9],
               [10, 11, 12, 13, 14],
               [15, 16, 17, 18, 19],
               [20, 21, 22, 23, 24]])
        """
        if self.shape == shape:
            return self
        if any(d == -1 for d in shape):
            extra = int(np.prod(self.shape) /
                        np.prod([d for d in shape if d != -1]))
            shape = tuple([d if d != -1 else extra for d in shape])

        if self.shape == shape:
            return self

        if self._cache is not None:
            for sh, value in self._cache['reshape']:
                if sh == shape:
                    return value

        # TODO: this np.prod(self.shape) enforces a 2**64 limit to array size
        linear_loc = self.linear_loc()

        max_shape = max(shape) if len(shape) != 0 else 1
        coords = np.empty((len(shape), self.nnz), dtype=np.min_scalar_type(max_shape - 1))
        strides = 1
        for i, d in enumerate(shape[::-1]):
            coords[-(i + 1), :] = (linear_loc // strides) % d
            strides *= d

        result = COO(coords, self.data, shape,
                     has_duplicates=self.has_duplicates,
                     sorted=self.sorted, cache=self._cache is not None)

        if self._cache is not None:
            self._cache['reshape'].append((shape, result))
        return result

    def to_scipy_sparse(self):
        """
        Converts this :obj:`COO` object into a :obj:`scipy.sparse.coo_matrix`.

        Returns
        -------
        :obj:`scipy.sparse.coo_matrix`
            The converted Scipy sparse matrix.

        Raises
        ------
        ValueError
            If the array is not two-dimensional.

        See Also
        --------
        COO.tocsr : Convert to a :obj:`scipy.sparse.csr_matrix`.
        COO.tocsc : Convert to a :obj:`scipy.sparse.csc_matrix`.
        """
        if self.ndim != 2:
            raise ValueError("Can only convert a 2-dimensional array to a Scipy sparse matrix.")

        result = scipy.sparse.coo_matrix((self.data,
                                          (self.coords[0],
                                           self.coords[1])),
                                         shape=self.shape)
        result.has_canonical_format = (not self.has_duplicates and self.sorted)
        return result

    def _tocsr(self):
        if self.ndim != 2:
            raise ValueError('This array must be two-dimensional for this conversion '
                             'to work.')

        # Pass 1: sum duplicates
        self.sum_duplicates()

        # Pass 2: sort indices
        self.sort_indices()
        row, col = self.coords

        # Pass 3: count nonzeros in each row
        indptr = np.zeros(self.shape[0] + 1, dtype=np.int64)
        np.cumsum(np.bincount(row, minlength=self.shape[0]), out=indptr[1:])

        return scipy.sparse.csr_matrix((self.data, col, indptr), shape=self.shape)

    def tocsr(self):
        """
        Converts this array to a :obj:`scipy.sparse.csr_matrix`.

        Returns
        -------
        scipy.sparse.csr_matrix
            The result of the conversion.

        Raises
        ------
        ValueError
            If the array is not two-dimensional.

        See Also
        --------
        COO.tocsc : Convert to a :obj:`scipy.sparse.csc_matrix`.
        COO.to_scipy_sparse : Convert to a :obj:`scipy.sparse.coo_matrix`.
        scipy.sparse.coo_matrix.tocsr : Equivalent Scipy function.
        """
        if self._cache is not None:
            try:
                return self._csr
            except AttributeError:
                pass
            try:
                self._csr = self._csc.tocsr()
                return self._csr
            except AttributeError:
                pass

            self._csr = csr = self._tocsr()
        else:
            csr = self._tocsr()
        return csr

    def tocsc(self):
        """
        Converts this array to a :obj:`scipy.sparse.csc_matrix`.

        Returns
        -------
        scipy.sparse.csc_matrix
            The result of the conversion.

        Raises
        ------
        ValueError
            If the array is not two-dimensional.

        See Also
        --------
        COO.tocsr : Convert to a :obj:`scipy.sparse.csr_matrix`.
        COO.to_scipy_sparse : Convert to a :obj:`scipy.sparse.coo_matrix`.
        scipy.sparse.coo_matrix.tocsc : Equivalent Scipy function.
        """
        if self._cache is not None:
            try:
                return self._csc
            except AttributeError:
                pass
            try:
                self._csc = self._csr.tocsc()
                return self._csc
            except AttributeError:
                pass

            self._csc = csc = self.tocsr().tocsc()
        else:
            csc = self.tocsr().tocsc()

        return csc

    def sort_indices(self):
        """
        Sorts the :obj:`COO.coords` attribute. Also sorts the data in
        :obj:`COO.data` to match.

        Examples
        --------
        >>> coords = np.array([[1, 2, 0]], dtype=np.uint8)
        >>> data = np.array([4, 1, 3], dtype=np.uint8)
        >>> s = COO(coords, data)
        >>> s.sort_indices()
        >>> s.coords  # doctest: +NORMALIZE_WHITESPACE
        array([[0, 1, 2]], dtype=uint8)
        >>> s.data  # doctest: +NORMALIZE_WHITESPACE
        array([3, 4, 1], dtype=uint8)
        """
        if self.sorted:
            return

        linear = self.linear_loc(signed=True)

        if (np.diff(linear) > 0).all():  # already sorted
            self.sorted = True
            return

        order = np.argsort(linear)
        self.coords = self.coords[:, order]
        self.data = self.data[order]
        self.sorted = True

    def sum_duplicates(self):
        """
        Sums data corresponding to duplicates in :obj:`COO.coords`.

        See Also
        --------
        scipy.sparse.coo_matrix.sum_duplicates : Equivalent Scipy function.

        Examples
        --------
        >>> coords = np.array([[0, 1, 1, 2]], dtype=np.uint8)
        >>> data = np.array([6, 5, 2, 2], dtype=np.uint8)
        >>> s = COO(coords, data)
        >>> s.sum_duplicates()
        >>> s.coords  # doctest: +NORMALIZE_WHITESPACE
        array([[0, 1, 2]], dtype=uint8)
        >>> s.data  # doctest: +NORMALIZE_WHITESPACE
        array([6, 7, 2], dtype=uint8)
        """
        # Inspired by scipy/sparse/coo.py::sum_duplicates
        # See https://github.com/scipy/scipy/blob/master/LICENSE.txt
        if not self.has_duplicates:
            return
        if not np.prod(self.coords.shape):
            return

        self.sort_indices()

        linear = self.linear_loc()
        unique_mask = np.diff(linear) != 0

        if unique_mask.sum() == len(unique_mask):  # already unique
            self.has_duplicates = False
            return

        unique_mask = np.append(True, unique_mask)

        coords = self.coords[:, unique_mask]
        (unique_inds,) = np.nonzero(unique_mask)
        data = np.add.reduceat(self.data, unique_inds, dtype=self.data.dtype)

        self.data = data
        self.coords = coords
        self.has_duplicates = False

    def __add__(self, other):
        return self.elemwise(operator.add, other)

    def __radd__(self, other):
        return self.elemwise(_reverse_self_other(operator.add), other)

    def __neg__(self):
        return self.elemwise(operator.neg)

    def __sub__(self, other):
        return self.elemwise(operator.sub, other)

    def __rsub__(self, other):
        return self.elemwise(_reverse_self_other(operator.sub), other)

    def __mul__(self, other):
        return self.elemwise(operator.mul, other)

    def __rmul__(self, other):
        return self.elemwise(_reverse_self_other(operator.mul), other)

    def __truediv__(self, other):
        return self.elemwise(operator.truediv, other)

    def __rtruediv__(self, other):
        return self.elemwise(_reverse_self_other(operator.truediv), other)

    def __floordiv__(self, other):
        return self.elemwise(operator.floordiv, other)

    def __rfloordiv__(self, other):
        return self.elemwise(_reverse_self_other(operator.floordiv), other)

    __div__ = __truediv__
    __rdiv__ = __rtruediv__

    def __pow__(self, other):
        return self.elemwise(operator.pow, other)

    def __rpow__(self, other):
        return self.elemwise(_reverse_self_other(operator.pow), other)

    def __mod__(self, other):
        return self.elemwise(operator.mod, other)

    def __rmod__(self, other):
        return self.elemwise(_reverse_self_other(operator.mod), other)

    def __and__(self, other):
        return self.elemwise(operator.and_, other)

    def __rand__(self, other):
        return self.elemwise(_reverse_self_other(operator.and_), other)

    def __xor__(self, other):
        return self.elemwise(operator.xor, other)

    def __rxor__(self, other):
        return self.elemwise(_reverse_self_other(operator.xor), other)

    def __or__(self, other):
        return self.elemwise(operator.or_, other)

    def __ror__(self, other):
        return self.elemwise(_reverse_self_other(operator.or_), other)

    def __invert__(self):
        return self.elemwise(operator.invert)

    def __gt__(self, other):
        return self.elemwise(operator.gt, other)

    def __ge__(self, other):
        return self.elemwise(operator.ge, other)

    def __lt__(self, other):
        return self.elemwise(operator.lt, other)

    def __le__(self, other):
        return self.elemwise(operator.le, other)

    def __eq__(self, other):
        return self.elemwise(operator.eq, other)

    def __ne__(self, other):
        return self.elemwise(operator.ne, other)

    def __lshift__(self, other):
        return self.elemwise(operator.lshift, other)

    def __rlshift__(self, other):
        return self.elemwise(_reverse_self_other(operator.lshift), other)

    def __rshift__(self, other):
        return self.elemwise(operator.rshift, other)

    def __rrshift__(self, other):
        return self.elemwise(_reverse_self_other(operator.rshift), other)

    @staticmethod
    def _elemwise(func, *args, **kwargs):
        if len(args) == 0:
            return func()

        self = args[0]
        if isinstance(self, scipy.sparse.spmatrix):
            self = COO.from_numpy(self)
        elif np.isscalar(self) or (isinstance(self, np.ndarray)
                                   and self.ndim == 0):
            func = partial(func, self)
            other = args[1]
            if isinstance(other, scipy.sparse.spmatrix):
<<<<<<< HEAD
                other = COO.from_numpy(other)
            return _elemwise_unary(func, other, *args[2:], **kwargs)
=======
                other = COO.from_scipy_sparse(other)
            return other._elemwise_unary(func, *args[2:], **kwargs)
>>>>>>> b8ad0000

        if len(args) == 1:
            return _elemwise_unary(func, self, *args[1:], **kwargs)
        else:
            other = args[1]
            if isinstance(other, scipy.sparse.spmatrix):
                other = COO.from_scipy_sparse(other)

            if isinstance(other, COO) or isinstance(other, np.ndarray):
                return _elemwise_binary(func, self, other, *args[2:], **kwargs)
            else:
                return _elemwise_unary(func, self, *args[1:], **kwargs)

    def elemwise(self, func, *args, **kwargs):
        """
        Apply a function to one or two arguments.

        Parameters
        ----------
        func : Callable
            The function to apply to one or two arguments.
        args : tuple, optional
            The extra arguments to pass to the function. If :code:`args[0]` is a COO object,
            a scipy.sparse.spmatrix or a scalar; the function will be treated as a binary
            function. Otherwise, it will be treated as a unary function.
        kwargs : dict, optional
            The kwargs to pass to the function.

        Returns
        -------
        COO
            The result of applying the function.

        Raises
        ------
        ValueError
            If the operation would result in a dense matrix.

        See Also
        --------
        :obj:`numpy.ufunc` : A similar Numpy construct. Note that any :code:`ufunc` can be used
            as the :code:`func` input to this function.
        """
        return COO._elemwise(func, self, *args, **kwargs)

<<<<<<< HEAD
=======
    def _elemwise_unary(self, func, *args, **kwargs):
        check = kwargs.pop('check', True)
        data_zero = _zero_of_dtype(self.dtype)
        func_zero = _zero_of_dtype(func(data_zero, *args, **kwargs).dtype)
        if check and func(data_zero, *args, **kwargs) != func_zero:
            raise ValueError("Performing this operation would produce "
                             "a dense result: %s" % str(func))

        data_func = func(self.data, *args, **kwargs)
        nonzero = data_func != func_zero

        return COO(self.coords[:, nonzero], data_func[nonzero],
                   shape=self.shape,
                   has_duplicates=self.has_duplicates,
                   sorted=self.sorted)

    def _elemwise_binary(self, func, other, *args, **kwargs):
        assert isinstance(other, COO)
        check = kwargs.pop('check', True)
        self_zero = _zero_of_dtype(self.dtype)
        other_zero = _zero_of_dtype(other.dtype)
        func_zero = _zero_of_dtype(func(self_zero, other_zero, *args, **kwargs).dtype)
        if check and func(self_zero, other_zero, *args, **kwargs) != func_zero:
            raise ValueError("Performing this operation would produce "
                             "a dense result: %s" % str(func))
        self_shape, other_shape = self.shape, other.shape

        result_shape = self._get_broadcast_shape(self_shape, other_shape)
        self_params = self._get_broadcast_parameters(self.shape, result_shape)
        other_params = self._get_broadcast_parameters(other.shape, result_shape)
        combined_params = [p1 and p2 for p1, p2 in zip(self_params, other_params)]
        self_reduce_params = combined_params[-self.ndim:]
        other_reduce_params = combined_params[-other.ndim:]

        self.sum_duplicates()  # TODO: document side-effect or make copy
        other.sum_duplicates()  # TODO: document side-effect or make copy

        self_coords = self.coords
        self_data = self.data

        self_reduced_coords, self_reduced_shape = \
            self._get_reduced_coords(self_coords, self_shape,
                                     self_reduce_params)
        self_reduced_linear = self._linear_loc(self_reduced_coords, self_reduced_shape)
        i = np.argsort(self_reduced_linear)
        self_reduced_linear = self_reduced_linear[i]
        self_coords = self_coords[:, i]
        self_data = self_data[i]

        # Store coords
        other_coords = other.coords
        other_data = other.data

        other_reduced_coords, other_reduced_shape = \
            self._get_reduced_coords(other_coords, other_shape,
                                     other_reduce_params)
        other_reduced_linear = self._linear_loc(other_reduced_coords, other_reduced_shape)
        i = np.argsort(other_reduced_linear)
        other_reduced_linear = other_reduced_linear[i]
        other_coords = other_coords[:, i]
        other_data = other_data[i]

        # Find matches between self.coords and other.coords
        matched_self, matched_other = _match_arrays(self_reduced_linear,
                                                    other_reduced_linear)

        # Start with an empty list. This may reduce computation in many cases.
        data_list = []
        coords_list = []

        # Add the matched part.
        matched_coords = self._get_matching_coords(self_coords[:, matched_self],
                                                   other_coords[:, matched_other],
                                                   self_shape, other_shape)

        data_list.append(func(self_data[matched_self],
                              other_data[matched_other],
                              *args, **kwargs))
        coords_list.append(matched_coords)

        self_func = func(self_data, other_zero, *args, **kwargs)
        # Add unmatched parts as necessary.
        if (self_func != func_zero).any():
            self_unmatched_coords, self_unmatched_func = \
                self._get_unmatched_coords_data(self_coords, self_func, self_shape,
                                                result_shape, matched_self,
                                                matched_coords)

            data_list.extend(self_unmatched_func)
            coords_list.extend(self_unmatched_coords)

        other_func = func(self_zero, other_data, *args, **kwargs)

        if (other_func != func_zero).any():
            other_unmatched_coords, other_unmatched_func = \
                self._get_unmatched_coords_data(other_coords, other_func, other_shape,
                                                result_shape, matched_other,
                                                matched_coords)

            coords_list.extend(other_unmatched_coords)
            data_list.extend(other_unmatched_func)

        # Concatenate matches and mismatches
        data = np.concatenate(data_list) if len(data_list) else np.empty((0,), dtype=self.dtype)
        coords = np.concatenate(coords_list, axis=1) if len(coords_list) else \
            np.empty((0, len(result_shape)), dtype=self.coords.dtype)

        nonzero = data != func_zero
        data = data[nonzero]
        coords = coords[:, nonzero]

        return COO(coords, data, shape=result_shape, has_duplicates=False)

    @staticmethod
    def _get_unmatched_coords_data(coords, data, shape, result_shape, matched_idx,
                                   matched_coords):
        """
        Get the unmatched coordinates and data - both those that are unmatched with
        any point of the other data as well as those which are added because of
        broadcasting.

        Parameters
        ----------
        coords : np.ndarray
            The coordinates to get the unmatched coordinates from.
        data : np.ndarray
            The data corresponding to these coordinates.
        shape : tuple[int]
            The shape corresponding to these coordinates.
        result_shape : tuple[int]
            The result broadcasting shape.
        matched_idx : np.ndarray
            The indices into the coords array where it matches with the other array.
        matched_coords : np.ndarray
            The overall coordinates that match from both arrays.

        Returns
        -------
        coords_list : list[np.ndarray]
            The list of unmatched/broadcasting coordinates.
        data_list : list[np.ndarray]
            The data corresponding to the coordinates.
        """
        params = COO._get_broadcast_parameters(shape, result_shape)
        matched = np.zeros(len(data), dtype=np.bool)
        matched[matched_idx] = True
        unmatched = ~matched
        data_zero = _zero_of_dtype(data.dtype)
        nonzero = data != data_zero

        unmatched &= nonzero
        matched &= nonzero

        coords_list = []
        data_list = []

        unmatched_coords, unmatched_data = \
            COO._get_expanded_coords_data(coords[:, unmatched],
                                          data[unmatched],
                                          params,
                                          result_shape)

        coords_list.append(unmatched_coords)
        data_list.append(unmatched_data)

        if shape != result_shape:
            broadcast_coords, broadcast_data = \
                COO._get_broadcast_coords_data(coords[:, matched],
                                               matched_coords,
                                               data[matched],
                                               params,
                                               result_shape)

            coords_list.append(broadcast_coords)
            data_list.append(broadcast_data)

        return coords_list, data_list

    @staticmethod
    def _get_broadcast_shape(shape1, shape2, is_result=False):
        """
        Get the overall broadcasted shape.

        Parameters
        ----------
        shape1, shape2 : tuple[int]
            The input shapes to broadcast together.
        is_result : bool
            Whether or not shape2 is also the result shape.

        Returns
        -------
        result_shape : tuple[int]
            The overall shape of the result.

        Raises
        ------
        ValueError
            If the two shapes cannot be broadcast together.
        """
        # https://stackoverflow.com/a/47244284/774273
        if not all((l1 == l2) or (l1 == 1) or ((l2 == 1) and not is_result) for l1, l2 in
                   zip(shape1[::-1], shape2[::-1])):
            raise ValueError('operands could not be broadcast together with shapes %s, %s' %
                             (shape1, shape2))

        result_shape = tuple(max(l1, l2) for l1, l2 in
                             zip_longest(shape1[::-1], shape2[::-1], fillvalue=1))[::-1]

        return result_shape

    @staticmethod
    def _get_broadcast_parameters(shape, broadcast_shape):
        """
        Get the broadcast parameters.

        Parameters
        ----------
        shape : tuple[int]
            The input shape.
        broadcast_shape
            The shape to broadcast to.

        Returns
        -------
        params : list
            A list containing None if the dimension isn't in the original array, False if
            it needs to be broadcast, and True if it doesn't.
        """
        params = [None if l1 is None else l1 == l2 for l1, l2
                  in zip_longest(shape[::-1], broadcast_shape[::-1], fillvalue=None)][::-1]

        return params

    @staticmethod
    def _get_reduced_coords(coords, shape, params):
        """
        Gets only those dimensions of the coordinates that don't need to be broadcast.

        Parameters
        ----------
        coords : numpy.ndarray
            The coordinates to reduce.
        params : list
            The params from which to check which dimensions to get.

        Returns
        -------
        reduced_coords : numpy.ndarray
            The reduced coordinates.
        """
        reduced_params = [bool(param) for param in params]
        reduced_shape = tuple(l for l, p in zip(shape, params) if p)

        return coords[reduced_params], reduced_shape

    @staticmethod
    def _get_expanded_coords_data(coords, data, params, broadcast_shape):
        """
        Expand coordinates/data to broadcast_shape. Does most of the heavy lifting for broadcast_to.
        Produces sorted output for sorted inputs.

        Parameters
        ----------
        coords : numpy.ndarray
            The coordinates to expand.
        data : numpy.ndarray
            The data corresponding to the coordinates.
        params : list
            The broadcast parameters.
        broadcast_shape : tuple[int]
            The shape to broadcast to.

        Returns
        -------
        expanded_coords : np.ndarray
            List of 1-D arrays. Each item in the list has one dimension of coordinates.
        expanded_data : np.ndarray
            The data corresponding to expanded_coords.
        """
        first_dim = -1
        expand_shapes = []
        for d, p, l in zip(range(len(broadcast_shape)), params, broadcast_shape):
            if p and first_dim == -1:
                expand_shapes.append(coords.shape[1])
                first_dim = d

            if not p:
                expand_shapes.append(l)

        all_idx = COO._cartesian_product(*(np.arange(d, dtype=np.min_scalar_type(d - 1)) for d in expand_shapes))
        dt = np.result_type(*(np.min_scalar_type(l - 1) for l in broadcast_shape))

        false_dim = 0
        dim = 0

        expanded_coords = np.empty((len(broadcast_shape), all_idx.shape[1]), dtype=dt)
        expanded_data = data[all_idx[first_dim]]

        for d, p, l in zip(range(len(broadcast_shape)), params, broadcast_shape):
            if p:
                expanded_coords[d] = coords[dim, all_idx[first_dim]]
            else:
                expanded_coords[d] = all_idx[false_dim + (d > first_dim)]
                false_dim += 1

            if p is not None:
                dim += 1

        return np.asarray(expanded_coords), np.asarray(expanded_data)

    # (c) senderle
    # Taken from https://stackoverflow.com/a/11146645/774273
    # License: https://creativecommons.org/licenses/by-sa/3.0/
    @staticmethod
    def _cartesian_product(*arrays):
        """
        Get the cartesian product of a number of arrays.

        Parameters
        ----------
        arrays : Iterable[np.ndarray]
            The arrays to get a cartesian product of. Always sorted with respect
            to the original array.

        Returns
        -------
        out : np.ndarray
            The overall cartesian product of all the input arrays.
        """
        broadcastable = np.ix_(*arrays)
        broadcasted = np.broadcast_arrays(*broadcastable)
        rows, cols = np.prod(broadcasted[0].shape), len(broadcasted)
        dtype = np.result_type(*arrays)
        out = np.empty(rows * cols, dtype=dtype)
        start, end = 0, rows
        for a in broadcasted:
            out[start:end] = a.reshape(-1)
            start, end = end, end + rows
        return out.reshape(cols, rows)

>>>>>>> b8ad0000
    def broadcast_to(self, shape):
        """
        Performs the equivalent of :obj:`numpy.broadcast_to` for :obj:`COO`. Note that
        this function returns a new array instead of a view.

        Parameters
        ----------
        shape : tuple[int]
            The shape to broadcast the data to.

        Returns
        -------
        COO
            The broadcasted sparse array.

        Raises
        ------
        ValueError
            If the operand cannot be broadcast to the given shape.

        See also
        --------
        :obj:`numpy.broadcast_to` : NumPy equivalent function
        """
        result_shape = _get_broadcast_shape(self.shape, shape, is_result=True)
        params = _get_broadcast_parameters(self.shape, result_shape)
        coords, data = _get_expanded_coords_data(self.coords, self.data, params, result_shape)

        return COO(coords, data, shape=result_shape, has_duplicates=self.has_duplicates,
                   sorted=self.sorted)

    def __abs__(self):
        """
        Calculate the absolute value element-wise.

        See also
        --------
        :obj:`numpy.absolute` : NumPy equivalent ufunc.
        """
        return self.elemwise(abs)

    abs = __abs__

    def exp(self, out=None):
        """
        Calculate the exponential of all elements in the array.

        See also
        --------
        :obj:`numpy.exp` : NumPy equivalent ufunc.
        :obj:`COO.elemwise`: Apply an arbitrary element-wise function to one or two
            arguments.

        Notes
        -----
        The :code:`out` parameter is provided just for compatibility with Numpy and isn't
        actually supported.
        """
        assert out is None
        return self.elemwise(np.exp)

    def expm1(self, out=None):
        """
        Calculate :code:`exp(x) - 1` for all elements in the array.

        See also
        --------
        scipy.sparse.coo_matrix.expm1 : SciPy sparse equivalent function
        :obj:`numpy.expm1` : NumPy equivalent ufunc.
        :obj:`COO.elemwise`: Apply an arbitrary element-wise function to one or two
            arguments.

        Notes
        -----
        The :code:`out` parameter is provided just for compatibility with Numpy and isn't
        actually supported.
        """
        assert out is None
        return self.elemwise(np.expm1)

    def log1p(self, out=None):
        """
        Return the natural logarithm of one plus the input array, element-wise.

        Calculates :code:`log(1 + x)`.

        See also
        --------
        scipy.sparse.coo_matrix.log1p : SciPy sparse equivalent function
        :obj:`numpy.log1p` : NumPy equivalent ufunc.
        :obj:`COO.elemwise`: Apply an arbitrary element-wise function to one or two
            arguments.

        Notes
        -----
        The :code:`out` parameter is provided just for compatibility with Numpy and isn't
        actually supported.
        """
        assert out is None
        return self.elemwise(np.log1p)

    def sin(self, out=None):
        """
        Trigonometric sine, element-wise.

        See also
        --------
        scipy.sparse.coo_matrix.sin : SciPy sparse equivalent function
        :obj:`numpy.sin` : NumPy equivalent ufunc.
        :obj:`COO.elemwise`: Apply an arbitrary element-wise function to one or two
            arguments.

        Notes
        -----
        The :code:`out` parameter is provided just for compatibility with Numpy and isn't
        actually supported.
        """
        assert out is None
        return self.elemwise(np.sin)

    def sinh(self, out=None):
        """
        Hyperbolic sine, element-wise.

        See also
        --------
        scipy.sparse.coo_matrix.sinh : SciPy sparse equivalent function
        :obj:`numpy.sinh` : NumPy equivalent ufunc.
        :obj:`COO.elemwise`: Apply an arbitrary element-wise function to one or two
            arguments.

        Notes
        -----
        The :code:`out` parameter is provided just for compatibility with Numpy and isn't
        actually supported.
        """
        assert out is None
        return self.elemwise(np.sinh)

    def tan(self, out=None):
        """
        Compute tangent element-wise.

        See also
        --------
        scipy.sparse.coo_matrix.tan : SciPy sparse equivalent function
        :obj:`numpy.tan` : NumPy equivalent ufunc.
        :obj:`COO.elemwise`: Apply an arbitrary element-wise function to one or two
            arguments.
        """
        assert out is None
        return self.elemwise(np.tan)

    def tanh(self, out=None):
        """
        Compute hyperbolic tangent element-wise.

        See also
        --------
        scipy.sparse.coo_matrix.tanh : SciPy sparse equivalent function
        :obj:`numpy.tanh` : NumPy equivalent ufunc.
        :obj:`COO.elemwise`: Apply an arbitrary element-wise function to one or two
            arguments.

        Notes
        -----
        The :code:`out` parameter is provided just for compatibility with Numpy and isn't
        actually supported.
        """
        assert out is None
        return self.elemwise(np.tanh)

    def sqrt(self, out=None):
        """
        Return the positive square-root of an array, element-wise.

        See also
        --------
        scipy.sparse.coo_matrix.sqrt : SciPy sparse equivalent function
        :obj:`numpy.sqrt` : NumPy equivalent ufunc.
        :obj:`COO.elemwise`: Apply an arbitrary element-wise function to one or two
            arguments.

        Notes
        -----
        The :code:`out` parameter is provided just for compatibility with Numpy and isn't
        actually supported.
        """
        assert out is None
        return self.elemwise(np.sqrt)

    def ceil(self, out=None):
        """
        Return the ceiling of the input, element-wise.

        See also
        --------
        scipy.sparse.coo_matrix.ceil : SciPy sparse equivalent function
        :obj:`numpy.ceil` : NumPy equivalent ufunc.
        :obj:`COO.elemwise`: Apply an arbitrary element-wise function to one or two
            arguments.

        Notes
        -----
        The :code:`out` parameter is provided just for compatibility with Numpy and isn't
        actually supported.
        """
        assert out is None
        return self.elemwise(np.ceil)

    def floor(self, out=None):
        """
        Return the floor of the input, element-wise.

        See also
        --------
        scipy.sparse.coo_matrix.floor : SciPy sparse equivalent function
        :obj:`numpy.floor` : NumPy equivalent ufunc.
        :obj:`COO.elemwise`: Apply an arbitrary element-wise function to one or two
            arguments.

        Notes
        -----
        The :code:`out` parameter is provided just for compatibility with Numpy and isn't
        actually supported.
        """
        assert out is None
        return self.elemwise(np.floor)

    def round(self, decimals=0, out=None):
        """
        Evenly round to the given number of decimals.

        See also
        --------
        :obj:`numpy.round` : NumPy equivalent ufunc.
        :obj:`COO.elemwise`: Apply an arbitrary element-wise function to one or two
            arguments.

        Notes
        -----
        The :code:`out` parameter is provided just for compatibility with Numpy and isn't
        actually supported.
        """
        assert out is None
        return self.elemwise(np.round, decimals)

    def rint(self, out=None):
        """
        Round elements of the array to the nearest integer.

        See also
        --------
        scipy.sparse.coo_matrix.rint : SciPy sparse equivalent function
        :obj:`numpy.rint` : NumPy equivalent ufunc.
        :obj:`COO.elemwise`: Apply an arbitrary element-wise function to one or two
            arguments.

        Notes
        -----
        The :code:`out` parameter is provided just for compatibility with Numpy and isn't
        actually supported.
        """
        assert out is None
        return self.elemwise(np.rint)

    def conj(self, out=None):
        """
        Return the complex conjugate, element-wise.

        See also
        --------
        conjugate : Equivalent function
        scipy.sparse.coo_matrix.conj : SciPy sparse equivalent function
        :obj:`numpy.conj` : NumPy equivalent ufunc.
        :obj:`COO.elemwise`: Apply an arbitrary element-wise function to one or two
            arguments.

        Notes
        -----
        The :code:`out` parameter is provided just for compatibility with Numpy and isn't
        actually supported.
        """
        assert out is None
        return self.elemwise(np.conj)

    def conjugate(self, out=None):
        """
        Return the complex conjugate, element-wise.

        See also
        --------
        conj : Equivalent function
        scipy.sparse.coo_matrix.conjugate : SciPy sparse equivalent function
        :obj:`numpy.conj` : NumPy equivalent ufunc.
        :obj:`COO.elemwise`: Apply an arbitrary element-wise function to one or two
            arguments.

        Notes
        -----
        The :code:`out` parameter is provided just for compatibility with Numpy and isn't
        actually supported.
        """
        assert out is None
        return self.elemwise(np.conjugate)

    def astype(self, dtype, out=None):
        """
        Copy of the array, cast to a specified type.

        See also
        --------
        scipy.sparse.coo_matrix.astype : SciPy sparse equivalent function
        numpy.ndarray.astype : NumPy equivalent ufunc.
        :obj:`COO.elemwise`: Apply an arbitrary element-wise function to one or two
            arguments.

        Notes
        -----
        The :code:`out` parameter is provided just for compatibility with Numpy and isn't
        actually supported.
        """
        assert out is None
        return self.elemwise(np.ndarray.astype, dtype)

    def maybe_densify(self, allowed_nnz=1000, allowed_fraction=0.25):
        """
        Converts this :obj:`COO` array to a :obj:`numpy.ndarray` if not too
        costly.

        Parameters
        ----------
        allowed_nnz : int
            Allowed number of nonzero values
        allowed_fraction : float
            Allowed density of nonzero values

        Returns
        -------
        numpy.ndarray
            The dense array.

        Raises
        -------
        NotImplementedError
            If the returned array would be too large.

        Examples
        --------
        Convert a small sparse array to a dense array.

        >>> s = COO.from_numpy(np.random.rand(2, 3, 4))
        >>> x = s.maybe_densify()
        >>> np.allclose(x, s.todense())
        True

        You can also specify the minimum allowed sparsity or the maximum number
        of nonzero values. If both conditions are unmet, this method will throw
        an error.

        >>> x = np.zeros((5, 5), dtype=np.uint8)
        >>> x[2, 2] = 1
        >>> s = COO.from_numpy(x)
        >>> s.maybe_densify(allowed_nnz=5, allowed_fraction=0.25)
        Traceback (most recent call last):
            ...
        NotImplementedError: Operation would require converting large sparse array to dense
        """
        elements = np.prod(self.shape)

        if elements <= allowed_nnz or self.nnz >= elements * allowed_fraction:
            return self.todense()
        else:
            raise NotImplementedError("Operation would require converting "
                                      "large sparse array to dense")


def tensordot(a, b, axes=2):
    """
    Perform the equivalent of :obj:`numpy.tensordot`.

    Parameters
    ----------
    a, b : Union[COO, np.ndarray, scipy.sparse.spmatrix]
        The arrays to perform the :code:`tensordot` operation on.
    axes : tuple[Union[int, tuple[int], Union[int, tuple[int]], optional
        The axes to match when performing the sum.

    Returns
    -------
    Union[COO, numpy.ndarray]
        The result of the operation.

    See Also
    --------
    numpy.tensordot : NumPy equivalent function
    """
    # Much of this is stolen from numpy/core/numeric.py::tensordot
    # Please see license at https://github.com/numpy/numpy/blob/master/LICENSE.txt
    try:
        iter(axes)
    except TypeError:
        axes_a = list(range(-axes, 0))
        axes_b = list(range(0, axes))
    else:
        axes_a, axes_b = axes
    try:
        na = len(axes_a)
        axes_a = list(axes_a)
    except TypeError:
        axes_a = [axes_a]
        na = 1
    try:
        nb = len(axes_b)
        axes_b = list(axes_b)
    except TypeError:
        axes_b = [axes_b]
        nb = 1

    # a, b = asarray(a), asarray(b)  # <--- modified
    as_ = a.shape
    nda = a.ndim
    bs = b.shape
    ndb = b.ndim
    equal = True
    if na != nb:
        equal = False
    else:
        for k in range(na):
            if as_[axes_a[k]] != bs[axes_b[k]]:
                equal = False
                break
            if axes_a[k] < 0:
                axes_a[k] += nda
            if axes_b[k] < 0:
                axes_b[k] += ndb
    if not equal:
        raise ValueError("shape-mismatch for sum")

    # Move the axes to sum over to the end of "a"
    # and to the front of "b"
    notin = [k for k in range(nda) if k not in axes_a]
    newaxes_a = notin + axes_a
    N2 = 1
    for axis in axes_a:
        N2 *= as_[axis]
    newshape_a = (-1, N2)
    olda = [as_[axis] for axis in notin]

    notin = [k for k in range(ndb) if k not in axes_b]
    newaxes_b = axes_b + notin
    N2 = 1
    for axis in axes_b:
        N2 *= bs[axis]
    newshape_b = (N2, -1)
    oldb = [bs[axis] for axis in notin]

    at = a.transpose(newaxes_a).reshape(newshape_a)
    bt = b.transpose(newaxes_b).reshape(newshape_b)
    res = _dot(at, bt)
    if isinstance(res, scipy.sparse.spmatrix):
        if res.nnz > reduce(operator.mul, res.shape) / 2:
            res = res.todense()
        else:
            res = COO.from_scipy_sparse(res)  # <--- modified
            res.has_duplicates = False
    if isinstance(res, np.matrix):
        res = np.asarray(res)
    return res.reshape(olda + oldb)


def dot(a, b):
    """
    Perform the equivalent of :obj:`numpy.dot` on two arrays.

    Parameters
    ----------
    a, b : Union[COO, np.ndarray, scipy.sparse.spmatrix]
        The arrays to perform the :code:`dot` operation on.

    Returns
    -------
    Union[COO, numpy.ndarray]
        The result of the operation.

    See Also
    --------
    numpy.dot : NumPy equivalent function.
    COO.dot : Equivalent function for COO objects.
    """
    if not hasattr(a, 'ndim') or not hasattr(b, 'ndim'):
        raise NotImplementedError(
            "Cannot perform dot product on types %s, %s" %
            (type(a), type(b)))
    return tensordot(a, b, axes=((a.ndim - 1,), (b.ndim - 2,)))


def _dot(a, b):
    if isinstance(a, COO):
        a.sum_duplicates()
    if isinstance(b, COO):
        b.sum_duplicates()
    if isinstance(b, COO) and not isinstance(a, COO):
        return _dot(b.T, a.T).T
    aa = a.tocsr()

    if isinstance(b, (COO, scipy.sparse.spmatrix)):
        b = b.tocsc()
    return aa.dot(b)


def _keepdims(original, new, axis):
    shape = list(original.shape)
    for ax in axis:
        shape[ax] = 1
    return new.reshape(shape)


def _mask(coords, idx, shape):
    if isinstance(idx, numbers.Integral):
        return coords == idx
    elif isinstance(idx, slice):
        step = idx.step if idx.step is not None else 1
        if step > 0:
            start = idx.start if idx.start is not None else 0
            stop = idx.stop if idx.stop is not None else shape
            return (coords >= start) & (coords < stop) & \
                   (coords % step == start % step)
        else:
            start = idx.start if idx.start is not None else (shape - 1)
            stop = idx.stop if idx.stop is not None else -1
            return (coords <= start) & (coords > stop) & \
                   (coords % step == start % step)
    elif isinstance(idx, Iterable):
        mask = np.zeros(len(coords), dtype=np.bool)
        for item in idx:
            mask |= _mask(coords, item, shape)
        return mask


def concatenate(arrays, axis=0):
    """
    Concatenate the input arrays along the given dimension.

    Parameters
    ----------
    arrays : Iterable[Union[COO, numpy.ndarray, scipy.sparse.spmatrix]]
        The input arrays to concatenate.
    axis : int, optional
        The axis along which to concatenate the input arrays. The default is zero.

    Returns
    -------
    COO
        The output concatenated array.

    See Also
    --------
    numpy.concatenate : NumPy equivalent function
    """
    arrays = [x if isinstance(x, COO) else COO(x) for x in arrays]
    if axis < 0:
        axis = axis + arrays[0].ndim
    assert all(x.shape[ax] == arrays[0].shape[ax]
               for x in arrays
               for ax in set(range(arrays[0].ndim)) - {axis})
    nnz = 0
    dim = sum(x.shape[axis] for x in arrays)
    shape = list(arrays[0].shape)
    shape[axis] = dim

    coords_dtype = np.min_scalar_type(max(shape) - 1) if len(shape) != 0 else np.uint8
    data = np.concatenate([x.data for x in arrays])
    coords = np.concatenate([x.coords for x in arrays], axis=1).astype(coords_dtype)

    dim = 0
    for x in arrays:
        if dim:
            coords[axis, nnz:x.nnz + nnz] += dim
        dim += x.shape[axis]
        nnz += x.nnz

    has_duplicates = any(x.has_duplicates for x in arrays)

    return COO(coords, data, shape=shape, has_duplicates=has_duplicates,
               sorted=(axis == 0) and all(a.sorted for a in arrays))


def stack(arrays, axis=0):
    """
    Stack the input arrays along the given dimension.

    Parameters
    ----------
    arrays : Iterable[Union[COO, numpy.ndarray, scipy.sparse.spmatrix]]
        The input arrays to stack.
    axis : int, optional
        The axis along which to stack the input arrays.

    Returns
    -------
    COO
        The output stacked array.

    See Also
    --------
    numpy.stack : NumPy equivalent function
    """
    assert len(set(x.shape for x in arrays)) == 1
    arrays = [x if isinstance(x, COO) else COO(x) for x in arrays]
    if axis < 0:
        axis = axis + arrays[0].ndim + 1
    data = np.concatenate([x.data for x in arrays])
    coords = np.concatenate([x.coords for x in arrays], axis=1)
    shape = list(arrays[0].shape)
    shape.insert(axis, len(arrays))

    coords_dtype = np.min_scalar_type(max(shape) - 1) if len(shape) != 0 else np.uint8

    nnz = 0
    dim = 0
    new = np.empty(shape=(coords.shape[1],), dtype=coords_dtype)
    for x in arrays:
        new[nnz:x.nnz + nnz] = dim
        dim += 1
        nnz += x.nnz

    has_duplicates = any(x.has_duplicates for x in arrays)
    coords = [coords[i].astype(coords_dtype) for i in range(coords.shape[0])]
    coords.insert(axis, new)
    coords = np.stack(coords, axis=0)

    return COO(coords, data, shape=shape, has_duplicates=has_duplicates,
               sorted=(axis == 0) and all(a.sorted for a in arrays))


def triu(x, k=0):
    """
    Returns an array with all elements below the k-th diagonal set to zero.

    Parameters
    ----------
    x : COO
        The input array.
    k : int, optional
        The diagonal below which elements are set to zero. The default is
        zero, which corresponds to the main diagonal.

    Returns
    -------
    COO
        The output upper-triangular matrix.

    See Also
    --------
    numpy.triu : NumPy equivalent function
    """
    if not x.ndim >= 2:
        raise NotImplementedError('sparse.triu is not implemented for scalars or 1-D arrays.')

    mask = x.coords[-2] + k <= x.coords[-1]

    coords = x.coords[:, mask]
    data = x.data[mask]

    return COO(coords, data, x.shape, x.has_duplicates, x.sorted)


def tril(x, k=0):
    """
    Returns an array with all elements above the k-th diagonal set to zero.

    Parameters
    ----------
    x : COO
        The input array.
    k : int, optional
        The diagonal above which elements are set to zero. The default is
        zero, which corresponds to the main diagonal.

    Returns
    -------
    COO
        The output lower-triangular matrix.

    See Also
    --------
    numpy.tril : NumPy equivalent function
    """
    if not x.ndim >= 2:
        raise NotImplementedError('sparse.tril is not implemented for scalars or 1-D arrays.')

    mask = x.coords[-2] + k >= x.coords[-1]

    coords = x.coords[:, mask]
    data = x.data[mask]

    return COO(coords, data, x.shape, x.has_duplicates, x.sorted)


def _zero_of_dtype(dtype):
    """
    Creates a ()-shaped 0-dimensional zero array of a given dtype.

    Parameters
    ----------
    dtype : numpy.dtype
        The dtype for the array.

    Returns
    -------
    np.ndarray
        The zero array.
    """
    return np.zeros((), dtype=dtype)


# (c) Paul Panzer
# Taken from https://stackoverflow.com/a/47833496/774273
# License: https://creativecommons.org/licenses/by-sa/3.0/
def _match_arrays(a, b):
    """
    Finds all indexes into a and b such that a[i] = b[j]. The outputs are sorted
    in lexographical order.

    Parameters
    ----------
    a, b : np.ndarray
        The input 1-D arrays to match. If matching of multiple fields is
        needed, use np.recarrays. These two arrays must be sorted.

    Returns
    -------
    a_idx, b_idx : np.ndarray
        The output indices of every possible pair of matching elements.
    """
    if len(a) == 0 or len(b) == 0:
        return np.array([], dtype=np.uint8), np.array([], dtype=np.uint8)
    asw = np.r_[0, 1 + np.flatnonzero(a[:-1] != a[1:]), len(a)]
    bsw = np.r_[0, 1 + np.flatnonzero(b[:-1] != b[1:]), len(b)]
    al, bl = np.diff(asw), np.diff(bsw)
    na = len(al)
    asw, bsw = asw, bsw
    abunq = np.r_[a[asw[:-1]], b[bsw[:-1]]]
    m = np.argsort(abunq, kind='mergesort')
    mv = abunq[m]
    midx = np.flatnonzero(mv[:-1] == mv[1:])
    ai, bi = m[midx], m[midx + 1] - na
    aic = np.r_[0, np.cumsum(al[ai])]
    a_idx = np.ones((aic[-1],), dtype=np.int_)
    a_idx[aic[:-1]] = asw[ai]
    a_idx[aic[1:-1]] -= asw[ai[:-1]] + al[ai[:-1]] - 1
    a_idx = np.repeat(np.cumsum(a_idx), np.repeat(bl[bi], al[ai]))
    bi = np.repeat(bi, al[ai])
    bic = np.r_[0, np.cumsum(bl[bi])]
    b_idx = np.ones((bic[-1],), dtype=np.int_)
    b_idx[bic[:-1]] = bsw[bi]
    b_idx[bic[1:-1]] -= bsw[bi[:-1]] + bl[bi[:-1]] - 1
    b_idx = np.cumsum(b_idx)
    return a_idx, b_idx


def _grouped_reduce(x, groups, method, **kwargs):
    """
    Performs a :code:`ufunc` grouped reduce.

    Parameters
    ----------
    x : np.ndarray
        The data to reduce.
    groups : np.ndarray
        The groups the data belongs to. The groups must be
        contiguous.
    method : np.ufunc
        The :code:`ufunc` to use to perform the reduction.
    kwargs : dict
        The kwargs to pass to the :code:`ufunc`'s :code:`reduceat`
        function.

    Returns
    -------
    result : np.ndarray
        The result of the grouped reduce operation.
    inv_idx : np.ndarray
        The index of the first element where each group is found.
    counts : np.ndarray
        The number of elements in each group.
    """
    # Partial credit to @shoyer
    # Ref: https://gist.github.com/shoyer/f538ac78ae904c936844
    flag = np.concatenate(([True] if len(x) != 0 else [], groups[1:] != groups[:-1]))
    inv_idx, = flag.nonzero()
    result = method.reduceat(x, inv_idx, **kwargs)
    counts = np.diff(np.concatenate((inv_idx, [len(x)])))
    return result, inv_idx, counts


def random(
        shape,
        density=0.01,
        canonical_order=False,
        random_state=None,
        data_rvs=None,
):
    """ Generate a random sparse multidimensional array

    Parameters
    ----------
    shape: Tuple[int]
        Shape of the array
    density: float, optional
        Density of the generated array.
    canonical_order : bool, optional
        Whether or not to put the output :obj:`COO` object into canonical
        order. :code:`False` by default.
    random_state : Union[numpy.random.RandomState, int], optional
        Random number generator or random seed. If not given, the
        singleton numpy.random will be used. This random state will be used
        for sampling the sparsity structure, but not necessarily for sampling
        the values of the structurally nonzero entries of the matrix.
    data_rvs : Callable
        Data generation callback. Must accept one single parameter: number of
        :code:`nnz` elements, and return one single NumPy array of exactly
        that length.

    Returns
    -------
    COO
        The generated random matrix.

    See Also
    --------
    :obj:`scipy.sparse.rand`
        Equivalent Scipy function.
    :obj:`numpy.random.rand`
        Similar Numpy function.

    Examples
    --------

    >>> from sparse import random
    >>> from scipy import stats
    >>> rvs = lambda x: stats.poisson(25, loc=10).rvs(x, random_state=np.random.RandomState(1))
    >>> s = random((2, 3, 4), density=0.25, random_state=np.random.RandomState(1), data_rvs=rvs)
    >>> s.todense()  # doctest: +NORMALIZE_WHITESPACE
    array([[[ 0,  0,  0,  0],
            [ 0, 34,  0,  0],
            [33, 34,  0, 29]],
    <BLANKLINE>
           [[30,  0,  0, 34],
            [ 0,  0,  0,  0],
            [ 0,  0,  0,  0]]])

    """
    # Copied, in large part, from scipy.sparse.random
    # See https://github.com/scipy/scipy/blob/master/LICENSE.txt

    elements = np.prod(shape)

    nnz = int(elements * density)

    if random_state is None:
        random_state = np.random
    elif isinstance(random_state, numbers.Integral):
        random_state = np.random.RandomState(random_state)
    if data_rvs is None:
        data_rvs = random_state.rand

    # Use the algorithm from python's random.sample for k < mn/3.
    if elements < 3 * nnz:
        ind = random_state.choice(elements, size=nnz, replace=False)
    else:
        ind = np.empty(nnz, dtype=np.min_scalar_type(elements - 1))
        selected = set()
        for i in range(nnz):
            j = random_state.randint(elements)
            while j in selected:
                j = random_state.randint(elements)
            selected.add(j)
            ind[i] = j

    data = data_rvs(nnz)

    ar = COO(ind[None, :], data, shape=nnz).reshape(shape)

    if canonical_order:
        ar.sum_duplicates()

    return ar


def _elemwise_binary(func, self, other, *args, **kwargs):
    check = kwargs.pop('check', True)
    self_zero = _zero_of_dtype(self.dtype)
    other_zero = _zero_of_dtype(other.dtype)

    func_zero = _zero_of_dtype(func(self_zero, other_zero, *args, **kwargs).dtype)
    if check and func(self_zero, other_zero, *args, **kwargs) != func_zero:
        raise ValueError("Performing this operation would produce "
                         "a dense result: %s" % str(func))

    if not isinstance(self, COO):
        if not check or np.array_equiv(func(self, other_zero, *args, **kwargs), func_zero):
            return _elemwise_binary_self_dense(func, self, other, *args, **kwargs)
        else:
            raise ValueError("Performing this operation would produce "
                             "a dense result: %s" % str(func))

    if not isinstance(other, COO):
        if not check or np.array_equiv(func(self_zero, other, *args, **kwargs), func_zero):
            temp_func = _reverse_self_other(func)
            return _elemwise_binary_self_dense(temp_func, other, self, *args, **kwargs)
        else:
            raise ValueError("Performing this operation would produce "
                             "a dense result: %s" % str(func))

    self_shape, other_shape = self.shape, other.shape

    result_shape = _get_broadcast_shape(self_shape, other_shape)
    self_params = _get_broadcast_parameters(self.shape, result_shape)
    other_params = _get_broadcast_parameters(other.shape, result_shape)
    combined_params = [p1 and p2 for p1, p2 in zip(self_params, other_params)]
    self_reduce_params = combined_params[-self.ndim:]
    other_reduce_params = combined_params[-other.ndim:]

    self.sum_duplicates()  # TODO: document side-effect or make copy
    other.sum_duplicates()  # TODO: document side-effect or make copy

    self_coords = self.coords
    self_data = self.data

    self_reduced_coords, self_reduced_shape = \
        _get_reduced_coords(self_coords, self_shape,
                            self_reduce_params)
    self_reduced_linear = _linear_loc(self_reduced_coords, self_reduced_shape)
    i = np.argsort(self_reduced_linear)
    self_reduced_linear = self_reduced_linear[i]
    self_coords = self_coords[:, i]
    self_data = self_data[i]

    # Store coords
    other_coords = other.coords
    other_data = other.data

    other_reduced_coords, other_reduced_shape = \
        _get_reduced_coords(other_coords, other_shape,
                            other_reduce_params)
    other_reduced_linear = _linear_loc(other_reduced_coords, other_reduced_shape)
    i = np.argsort(other_reduced_linear)
    other_reduced_linear = other_reduced_linear[i]
    other_coords = other_coords[:, i]
    other_data = other_data[i]

    # Find matches between self.coords and other.coords
    matched_self, matched_other = _match_arrays(self_reduced_linear,
                                                other_reduced_linear)

    # Start with an empty list. This may reduce computation in many cases.
    data_list = []
    coords_list = []

    # Add the matched part.
    matched_coords = _get_matching_coords(self_coords[:, matched_self],
                                          other_coords[:, matched_other],
                                          self_shape, other_shape)

    data_list.append(func(self_data[matched_self],
                          other_data[matched_other],
                          *args, **kwargs))
    coords_list.append(matched_coords)

    self_func = func(self_data, other_zero, *args, **kwargs)
    # Add unmatched parts as necessary.
    if (self_func != func_zero).any():
        self_unmatched_coords, self_unmatched_func = \
            _get_unmatched_coords_data(self_coords, self_func, self_shape,
                                       result_shape, matched_self,
                                       matched_coords)

        data_list.extend(self_unmatched_func)
        coords_list.extend(self_unmatched_coords)

    other_func = func(self_zero, other_data, *args, **kwargs)

    if (other_func != func_zero).any():
        other_unmatched_coords, other_unmatched_func = \
            _get_unmatched_coords_data(other_coords, other_func, other_shape,
                                       result_shape, matched_other,
                                       matched_coords)

        coords_list.extend(other_unmatched_coords)
        data_list.extend(other_unmatched_func)

    # Concatenate matches and mismatches
    data = np.concatenate(data_list) if len(data_list) else np.empty((0,), dtype=self.dtype)
    coords = np.concatenate(coords_list, axis=1) if len(coords_list) else \
        np.empty((0, len(result_shape)), dtype=self.coords.dtype)

    nonzero = data != func_zero
    data = data[nonzero]
    coords = coords[:, nonzero]

    return COO(coords, data, shape=result_shape, has_duplicates=False)


def _elemwise_binary_self_dense(func, self, other, *args, **kwargs):
    assert isinstance(self, np.ndarray)
    assert isinstance(other, COO)

    result_shape = _get_broadcast_shape(self.shape, other.shape)

    if result_shape != other.shape:
        other = other.broadcast_to(result_shape)

    self = np.broadcast_to(self, result_shape)

    self_coords = tuple([other.coords[i, :] for i in range(other.ndim)])

    self_data = self[self_coords]

    func_data = func(self_data, other.data, *args, **kwargs)
    mask = func_data != 0
    func_data = func_data[mask]
    func_coords = other.coords[:, mask]

    return COO(func_coords, func_data, shape=result_shape,
               has_duplicates=other.has_duplicates,
               sorted=other.sorted)


def _reverse_self_other(func):
    def wrapper(*args, **kwargs):
        return func(args[1], args[0], *args[2:], **kwargs)

    return wrapper


def _get_unmatched_coords_data(coords, data, shape, result_shape, matched_idx,
                               matched_coords):
    """
    Get the unmatched coordinates and data - both those that are unmatched with
    any point of the other data as well as those which are added because of
    broadcasting.

    Parameters
    ----------
    coords : np.ndarray
        The coordinates to get the unmatched coordinates from.
    data : np.ndarray
        The data corresponding to these coordinates.
    shape : tuple[int]
        The shape corresponding to these coordinates.
    result_shape : tuple[int]
        The result broadcasting shape.
    matched_idx : np.ndarray
        The indices into the coords array where it matches with the other array.
    matched_coords : np.ndarray
        The overall coordinates that match from both arrays.

    Returns
    -------
    coords_list : list[np.ndarray]
        The list of unmatched/broadcasting coordinates.
    data_list : list[np.ndarray]
        The data corresponding to the coordinates.
    """
    params = _get_broadcast_parameters(shape, result_shape)
    matched = np.zeros(len(data), dtype=np.bool)
    matched[matched_idx] = True
    unmatched = ~matched
    data_zero = _zero_of_dtype(data.dtype)
    nonzero = data != data_zero

    unmatched &= nonzero
    matched &= nonzero

    coords_list = []
    data_list = []

    unmatched_coords, unmatched_data = \
        _get_expanded_coords_data(coords[:, unmatched],
                                  data[unmatched],
                                  params,
                                  result_shape)

    coords_list.append(unmatched_coords)
    data_list.append(unmatched_data)

    if shape != result_shape:
        broadcast_coords, broadcast_data = \
            _get_broadcast_coords_data(coords[:, matched],
                                       matched_coords,
                                       data[matched],
                                       params,
                                       result_shape)

        coords_list.append(broadcast_coords)
        data_list.append(broadcast_data)

    return coords_list, data_list


def _get_broadcast_shape(shape1, shape2, is_result=False):
    """
    Get the overall broadcasted shape.

    Parameters
    ----------
    shape1, shape2 : tuple[int]
        The input shapes to broadcast together.
    is_result : bool
        Whether or not shape2 is also the result shape.

    Returns
    -------
    result_shape : tuple[int]
        The overall shape of the result.

    Raises
    ------
    ValueError
        If the two shapes cannot be broadcast together.
    """
    # https://stackoverflow.com/a/47244284/774273
    if not all((l1 == l2) or (l1 == 1) or ((l2 == 1) and not is_result) for l1, l2 in
               zip(shape1[::-1], shape2[::-1])):
        raise ValueError('operands could not be broadcast together with shapes %s, %s' %
                         (shape1, shape2))

    result_shape = tuple(max(l1, l2) for l1, l2 in
                         zip_longest(shape1[::-1], shape2[::-1], fillvalue=1))[::-1]

    return result_shape


def _get_broadcast_parameters(shape, broadcast_shape):
    """
    Get the broadcast parameters.

    Parameters
    ----------
    shape : tuple[int]
        The input shape.
    broadcast_shape
        The shape to broadcast to.

    Returns
    -------
    params : list
        A list containing None if the dimension isn't in the original array, False if
        it needs to be broadcast, and True if it doesn't.
    """
    params = [None if l1 is None else l1 == l2 for l1, l2
              in zip_longest(shape[::-1], broadcast_shape[::-1], fillvalue=None)][::-1]

    return params


def _get_reduced_coords(coords, shape, params):
    """
    Gets only those dimensions of the coordinates that don't need to be broadcast.

    Parameters
    ----------
    coords : np.ndarray
        The coordinates to reduce.
    params : list
        The params from which to check which dimensions to get.

    Returns
    -------
    reduced_coords : np.ndarray
        The reduced coordinates.
    """
    reduced_params = [bool(param) for param in params]
    reduced_shape = tuple(l for l, p in zip(shape, params) if p)

    return coords[reduced_params], reduced_shape


def _get_expanded_coords_data(coords, data, params, broadcast_shape):
    """
    Expand coordinates/data to broadcast_shape. Does most of the heavy lifting for broadcast_to.
    Produces sorted output for sorted inputs.

    Parameters
    ----------
    coords : np.ndarray
        The coordinates to expand.
    data : np.ndarray
        The data corresponding to the coordinates.
    params : list
        The broadcast parameters.
    broadcast_shape : tuple[int]
        The shape to broadcast to.

    Returns
    -------
    expanded_coords : np.ndarray
        List of 1-D arrays. Each item in the list has one dimension of coordinates.
    expanded_data : np.ndarray
        The data corresponding to expanded_coords.
    """
    first_dim = -1
    expand_shapes = []
    for d, p, l in zip(range(len(broadcast_shape)), params, broadcast_shape):
        if p and first_dim == -1:
            expand_shapes.append(coords.shape[1])
            first_dim = d

        if not p:
            expand_shapes.append(l)

    all_idx = _cartesian_product(*(np.arange(d, dtype=np.min_scalar_type(d - 1)) for d in expand_shapes))
    dt = np.result_type(*(np.min_scalar_type(l - 1) for l in broadcast_shape))

    false_dim = 0
    dim = 0

    expanded_coords = np.empty((len(broadcast_shape), all_idx.shape[1]), dtype=dt)
    expanded_data = data[all_idx[first_dim]]

    for d, p, l in zip(range(len(broadcast_shape)), params, broadcast_shape):
        if p:
            expanded_coords[d] = coords[dim, all_idx[first_dim]]
        else:
            expanded_coords[d] = all_idx[false_dim + (d > first_dim)]
            false_dim += 1

        if p is not None:
            dim += 1

    return np.asarray(expanded_coords), np.asarray(expanded_data)


# (c) senderle
# Taken from https://stackoverflow.com/a/11146645/774273
# License: https://creativecommons.org/licenses/by-sa/3.0/
def _cartesian_product(*arrays):
    """
    Get the cartesian product of a number of arrays.

    Parameters
    ----------
    arrays : Tuple[np.ndarray]
        The arrays to get a cartesian product of. Always sorted with respect
        to the original array.

    Returns
    -------
    out : np.ndarray
        The overall cartesian product of all the input arrays.
    """
    broadcastable = np.ix_(*arrays)
    broadcasted = np.broadcast_arrays(*broadcastable)
    rows, cols = np.prod(broadcasted[0].shape), len(broadcasted)
    dtype = np.result_type(*arrays)
    out = np.empty(rows * cols, dtype=dtype)
    start, end = 0, rows
    for a in broadcasted:
        out[start:end] = a.reshape(-1)
        start, end = end, end + rows
    return out.reshape(cols, rows)


def _elemwise_unary(func, self, *args, **kwargs):
    check = kwargs.pop('check', True)
    data_zero = _zero_of_dtype(self.dtype)
    func_zero = _zero_of_dtype(func(data_zero, *args, **kwargs).dtype)
    if check and func(data_zero, *args, **kwargs) != func_zero:
        raise ValueError("Performing this operation would produce "
                         "a dense result: %s" % str(func))

    data_func = func(self.data, *args, **kwargs)
    nonzero = data_func != func_zero

    return COO(self.coords[:, nonzero], data_func[nonzero],
               shape=self.shape,
               has_duplicates=self.has_duplicates,
               sorted=self.sorted)


def _get_matching_coords(coords1, coords2, shape1, shape2):
    """
    Takes in the matching coordinates in both dimensions (only those dimensions that
    don't need to be broadcast in both arrays and returns the coordinates that will
    overlap in the output array, i.e., the coordinates for which both broadcast arrays
    will be nonzero.

    Parameters
    ----------
    coords1, coords2 : np.ndarray
    shape1, shape2 : tuple[int]

    Returns
    -------
    matching_coords : np.ndarray
        The coordinates of the output array for which both inputs will be nonzero.
    """
    result_shape = _get_broadcast_shape(shape1, shape2)
    params1 = _get_broadcast_parameters(shape1, result_shape)
    params2 = _get_broadcast_parameters(shape2, result_shape)

    matching_coords = []
    dim1 = 0
    dim2 = 0

    for p1, p2 in zip(params1, params2):
        if p1:
            matching_coords.append(coords1[dim1])
        else:
            matching_coords.append(coords2[dim2])

        if p1 is not None:
            dim1 += 1

        if p2 is not None:
            dim2 += 1

    return np.asarray(matching_coords)


def _get_broadcast_coords_data(coords, matched_coords, data, params, broadcast_shape):
    """
    Get data that matched in the reduced coordinates but still had a partial overlap because of
    the broadcast, i.e., it didn't match in one of the other dimensions.

    Parameters
    ----------
    coords : np.ndarray
        The list of coordinates of the required array. Must be sorted.
    matched_coords : np.ndarray
        The list of coordinates that match. Must be sorted.
    data : np.ndarray
        The data corresponding to coords.
    params : list
        The broadcast parameters.
    broadcast_shape : tuple[int]
        The shape to get the broadcast coordinates.

    Returns
    -------
    broadcast_coords : np.ndarray
        The broadcasted coordinates. Is sorted.
    broadcasted_data : np.ndarray
        The data corresponding to those coordinates.
    """
    full_coords, full_data = _get_expanded_coords_data(coords, data, params, broadcast_shape)
    linear_full_coords = _linear_loc(full_coords, broadcast_shape)
    linear_matched_coords = _linear_loc(matched_coords, broadcast_shape)

    overlapping_coords, _ = _match_arrays(linear_full_coords, linear_matched_coords)
    mask = np.ones(full_coords.shape[1], dtype=np.bool)
    mask[overlapping_coords] = False

    return full_coords[:, mask], full_data[mask]


def _linear_loc(coords, shape, signed=False):
    n = reduce(operator.mul, shape, 1)
    if signed:
        n = -n
    dtype = np.min_scalar_type(n)
    out = np.zeros(coords.shape[1], dtype=dtype)
    tmp = np.zeros(coords.shape[1], dtype=dtype)
    strides = 1
    for i, d in enumerate(shape[::-1]):
        # out += self.coords[-(i + 1), :].astype(dtype) * strides
        np.multiply(coords[-(i + 1), :], strides, out=tmp, dtype=dtype)
        np.add(tmp, out, out=out)
        strides *= d
    return out<|MERGE_RESOLUTION|>--- conflicted
+++ resolved
@@ -1566,13 +1566,8 @@
             func = partial(func, self)
             other = args[1]
             if isinstance(other, scipy.sparse.spmatrix):
-<<<<<<< HEAD
-                other = COO.from_numpy(other)
+                other = COO.from_scipy_sparse(other)
             return _elemwise_unary(func, other, *args[2:], **kwargs)
-=======
-                other = COO.from_scipy_sparse(other)
-            return other._elemwise_unary(func, *args[2:], **kwargs)
->>>>>>> b8ad0000
 
         if len(args) == 1:
             return _elemwise_unary(func, self, *args[1:], **kwargs)
@@ -1618,350 +1613,6 @@
         """
         return COO._elemwise(func, self, *args, **kwargs)
 
-<<<<<<< HEAD
-=======
-    def _elemwise_unary(self, func, *args, **kwargs):
-        check = kwargs.pop('check', True)
-        data_zero = _zero_of_dtype(self.dtype)
-        func_zero = _zero_of_dtype(func(data_zero, *args, **kwargs).dtype)
-        if check and func(data_zero, *args, **kwargs) != func_zero:
-            raise ValueError("Performing this operation would produce "
-                             "a dense result: %s" % str(func))
-
-        data_func = func(self.data, *args, **kwargs)
-        nonzero = data_func != func_zero
-
-        return COO(self.coords[:, nonzero], data_func[nonzero],
-                   shape=self.shape,
-                   has_duplicates=self.has_duplicates,
-                   sorted=self.sorted)
-
-    def _elemwise_binary(self, func, other, *args, **kwargs):
-        assert isinstance(other, COO)
-        check = kwargs.pop('check', True)
-        self_zero = _zero_of_dtype(self.dtype)
-        other_zero = _zero_of_dtype(other.dtype)
-        func_zero = _zero_of_dtype(func(self_zero, other_zero, *args, **kwargs).dtype)
-        if check and func(self_zero, other_zero, *args, **kwargs) != func_zero:
-            raise ValueError("Performing this operation would produce "
-                             "a dense result: %s" % str(func))
-        self_shape, other_shape = self.shape, other.shape
-
-        result_shape = self._get_broadcast_shape(self_shape, other_shape)
-        self_params = self._get_broadcast_parameters(self.shape, result_shape)
-        other_params = self._get_broadcast_parameters(other.shape, result_shape)
-        combined_params = [p1 and p2 for p1, p2 in zip(self_params, other_params)]
-        self_reduce_params = combined_params[-self.ndim:]
-        other_reduce_params = combined_params[-other.ndim:]
-
-        self.sum_duplicates()  # TODO: document side-effect or make copy
-        other.sum_duplicates()  # TODO: document side-effect or make copy
-
-        self_coords = self.coords
-        self_data = self.data
-
-        self_reduced_coords, self_reduced_shape = \
-            self._get_reduced_coords(self_coords, self_shape,
-                                     self_reduce_params)
-        self_reduced_linear = self._linear_loc(self_reduced_coords, self_reduced_shape)
-        i = np.argsort(self_reduced_linear)
-        self_reduced_linear = self_reduced_linear[i]
-        self_coords = self_coords[:, i]
-        self_data = self_data[i]
-
-        # Store coords
-        other_coords = other.coords
-        other_data = other.data
-
-        other_reduced_coords, other_reduced_shape = \
-            self._get_reduced_coords(other_coords, other_shape,
-                                     other_reduce_params)
-        other_reduced_linear = self._linear_loc(other_reduced_coords, other_reduced_shape)
-        i = np.argsort(other_reduced_linear)
-        other_reduced_linear = other_reduced_linear[i]
-        other_coords = other_coords[:, i]
-        other_data = other_data[i]
-
-        # Find matches between self.coords and other.coords
-        matched_self, matched_other = _match_arrays(self_reduced_linear,
-                                                    other_reduced_linear)
-
-        # Start with an empty list. This may reduce computation in many cases.
-        data_list = []
-        coords_list = []
-
-        # Add the matched part.
-        matched_coords = self._get_matching_coords(self_coords[:, matched_self],
-                                                   other_coords[:, matched_other],
-                                                   self_shape, other_shape)
-
-        data_list.append(func(self_data[matched_self],
-                              other_data[matched_other],
-                              *args, **kwargs))
-        coords_list.append(matched_coords)
-
-        self_func = func(self_data, other_zero, *args, **kwargs)
-        # Add unmatched parts as necessary.
-        if (self_func != func_zero).any():
-            self_unmatched_coords, self_unmatched_func = \
-                self._get_unmatched_coords_data(self_coords, self_func, self_shape,
-                                                result_shape, matched_self,
-                                                matched_coords)
-
-            data_list.extend(self_unmatched_func)
-            coords_list.extend(self_unmatched_coords)
-
-        other_func = func(self_zero, other_data, *args, **kwargs)
-
-        if (other_func != func_zero).any():
-            other_unmatched_coords, other_unmatched_func = \
-                self._get_unmatched_coords_data(other_coords, other_func, other_shape,
-                                                result_shape, matched_other,
-                                                matched_coords)
-
-            coords_list.extend(other_unmatched_coords)
-            data_list.extend(other_unmatched_func)
-
-        # Concatenate matches and mismatches
-        data = np.concatenate(data_list) if len(data_list) else np.empty((0,), dtype=self.dtype)
-        coords = np.concatenate(coords_list, axis=1) if len(coords_list) else \
-            np.empty((0, len(result_shape)), dtype=self.coords.dtype)
-
-        nonzero = data != func_zero
-        data = data[nonzero]
-        coords = coords[:, nonzero]
-
-        return COO(coords, data, shape=result_shape, has_duplicates=False)
-
-    @staticmethod
-    def _get_unmatched_coords_data(coords, data, shape, result_shape, matched_idx,
-                                   matched_coords):
-        """
-        Get the unmatched coordinates and data - both those that are unmatched with
-        any point of the other data as well as those which are added because of
-        broadcasting.
-
-        Parameters
-        ----------
-        coords : np.ndarray
-            The coordinates to get the unmatched coordinates from.
-        data : np.ndarray
-            The data corresponding to these coordinates.
-        shape : tuple[int]
-            The shape corresponding to these coordinates.
-        result_shape : tuple[int]
-            The result broadcasting shape.
-        matched_idx : np.ndarray
-            The indices into the coords array where it matches with the other array.
-        matched_coords : np.ndarray
-            The overall coordinates that match from both arrays.
-
-        Returns
-        -------
-        coords_list : list[np.ndarray]
-            The list of unmatched/broadcasting coordinates.
-        data_list : list[np.ndarray]
-            The data corresponding to the coordinates.
-        """
-        params = COO._get_broadcast_parameters(shape, result_shape)
-        matched = np.zeros(len(data), dtype=np.bool)
-        matched[matched_idx] = True
-        unmatched = ~matched
-        data_zero = _zero_of_dtype(data.dtype)
-        nonzero = data != data_zero
-
-        unmatched &= nonzero
-        matched &= nonzero
-
-        coords_list = []
-        data_list = []
-
-        unmatched_coords, unmatched_data = \
-            COO._get_expanded_coords_data(coords[:, unmatched],
-                                          data[unmatched],
-                                          params,
-                                          result_shape)
-
-        coords_list.append(unmatched_coords)
-        data_list.append(unmatched_data)
-
-        if shape != result_shape:
-            broadcast_coords, broadcast_data = \
-                COO._get_broadcast_coords_data(coords[:, matched],
-                                               matched_coords,
-                                               data[matched],
-                                               params,
-                                               result_shape)
-
-            coords_list.append(broadcast_coords)
-            data_list.append(broadcast_data)
-
-        return coords_list, data_list
-
-    @staticmethod
-    def _get_broadcast_shape(shape1, shape2, is_result=False):
-        """
-        Get the overall broadcasted shape.
-
-        Parameters
-        ----------
-        shape1, shape2 : tuple[int]
-            The input shapes to broadcast together.
-        is_result : bool
-            Whether or not shape2 is also the result shape.
-
-        Returns
-        -------
-        result_shape : tuple[int]
-            The overall shape of the result.
-
-        Raises
-        ------
-        ValueError
-            If the two shapes cannot be broadcast together.
-        """
-        # https://stackoverflow.com/a/47244284/774273
-        if not all((l1 == l2) or (l1 == 1) or ((l2 == 1) and not is_result) for l1, l2 in
-                   zip(shape1[::-1], shape2[::-1])):
-            raise ValueError('operands could not be broadcast together with shapes %s, %s' %
-                             (shape1, shape2))
-
-        result_shape = tuple(max(l1, l2) for l1, l2 in
-                             zip_longest(shape1[::-1], shape2[::-1], fillvalue=1))[::-1]
-
-        return result_shape
-
-    @staticmethod
-    def _get_broadcast_parameters(shape, broadcast_shape):
-        """
-        Get the broadcast parameters.
-
-        Parameters
-        ----------
-        shape : tuple[int]
-            The input shape.
-        broadcast_shape
-            The shape to broadcast to.
-
-        Returns
-        -------
-        params : list
-            A list containing None if the dimension isn't in the original array, False if
-            it needs to be broadcast, and True if it doesn't.
-        """
-        params = [None if l1 is None else l1 == l2 for l1, l2
-                  in zip_longest(shape[::-1], broadcast_shape[::-1], fillvalue=None)][::-1]
-
-        return params
-
-    @staticmethod
-    def _get_reduced_coords(coords, shape, params):
-        """
-        Gets only those dimensions of the coordinates that don't need to be broadcast.
-
-        Parameters
-        ----------
-        coords : numpy.ndarray
-            The coordinates to reduce.
-        params : list
-            The params from which to check which dimensions to get.
-
-        Returns
-        -------
-        reduced_coords : numpy.ndarray
-            The reduced coordinates.
-        """
-        reduced_params = [bool(param) for param in params]
-        reduced_shape = tuple(l for l, p in zip(shape, params) if p)
-
-        return coords[reduced_params], reduced_shape
-
-    @staticmethod
-    def _get_expanded_coords_data(coords, data, params, broadcast_shape):
-        """
-        Expand coordinates/data to broadcast_shape. Does most of the heavy lifting for broadcast_to.
-        Produces sorted output for sorted inputs.
-
-        Parameters
-        ----------
-        coords : numpy.ndarray
-            The coordinates to expand.
-        data : numpy.ndarray
-            The data corresponding to the coordinates.
-        params : list
-            The broadcast parameters.
-        broadcast_shape : tuple[int]
-            The shape to broadcast to.
-
-        Returns
-        -------
-        expanded_coords : np.ndarray
-            List of 1-D arrays. Each item in the list has one dimension of coordinates.
-        expanded_data : np.ndarray
-            The data corresponding to expanded_coords.
-        """
-        first_dim = -1
-        expand_shapes = []
-        for d, p, l in zip(range(len(broadcast_shape)), params, broadcast_shape):
-            if p and first_dim == -1:
-                expand_shapes.append(coords.shape[1])
-                first_dim = d
-
-            if not p:
-                expand_shapes.append(l)
-
-        all_idx = COO._cartesian_product(*(np.arange(d, dtype=np.min_scalar_type(d - 1)) for d in expand_shapes))
-        dt = np.result_type(*(np.min_scalar_type(l - 1) for l in broadcast_shape))
-
-        false_dim = 0
-        dim = 0
-
-        expanded_coords = np.empty((len(broadcast_shape), all_idx.shape[1]), dtype=dt)
-        expanded_data = data[all_idx[first_dim]]
-
-        for d, p, l in zip(range(len(broadcast_shape)), params, broadcast_shape):
-            if p:
-                expanded_coords[d] = coords[dim, all_idx[first_dim]]
-            else:
-                expanded_coords[d] = all_idx[false_dim + (d > first_dim)]
-                false_dim += 1
-
-            if p is not None:
-                dim += 1
-
-        return np.asarray(expanded_coords), np.asarray(expanded_data)
-
-    # (c) senderle
-    # Taken from https://stackoverflow.com/a/11146645/774273
-    # License: https://creativecommons.org/licenses/by-sa/3.0/
-    @staticmethod
-    def _cartesian_product(*arrays):
-        """
-        Get the cartesian product of a number of arrays.
-
-        Parameters
-        ----------
-        arrays : Iterable[np.ndarray]
-            The arrays to get a cartesian product of. Always sorted with respect
-            to the original array.
-
-        Returns
-        -------
-        out : np.ndarray
-            The overall cartesian product of all the input arrays.
-        """
-        broadcastable = np.ix_(*arrays)
-        broadcasted = np.broadcast_arrays(*broadcastable)
-        rows, cols = np.prod(broadcasted[0].shape), len(broadcasted)
-        dtype = np.result_type(*arrays)
-        out = np.empty(rows * cols, dtype=dtype)
-        start, end = 0, rows
-        for a in broadcasted:
-            out[start:end] = a.reshape(-1)
-            start, end = end, end + rows
-        return out.reshape(cols, rows)
-
->>>>>>> b8ad0000
     def broadcast_to(self, shape):
         """
         Performs the equivalent of :obj:`numpy.broadcast_to` for :obj:`COO`. Note that
