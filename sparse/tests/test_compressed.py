--- conflicted
+++ resolved
@@ -23,11 +23,7 @@
     ],
 )
 def test_resize(a, b):
-<<<<<<< HEAD
     s = sparse.random(a, density=0.5, format='gcxs')
-=======
-    s = sparse.random(a, density=0.5, format="gxcs")
->>>>>>> 2eda2dcd
     orig_size = s.size
     x = s.todense()
     x = np.resize(x, b)
@@ -54,32 +50,20 @@
     ],
 )
 def test_reshape(a, b):
-<<<<<<< HEAD
     s = sparse.random(a, density=0.5, format='gcxs')
-=======
-    s = sparse.random(a, density=0.5, format="gxcs")
->>>>>>> 2eda2dcd
     x = s.todense()
 
     assert_eq(x.reshape(b), s.reshape(b))
 
 
 def test_reshape_same():
-<<<<<<< HEAD
+
     s = sparse.random((3, 5), density=0.5, format='gcxs')
-=======
-    s = sparse.random((3, 5), density=0.5, format="gxcs")
->>>>>>> 2eda2dcd
-
     assert s.reshape(s.shape) is s
 
 
 def test_to_scipy_sparse():
-<<<<<<< HEAD
     s = sparse.random((3, 5), density=0.5, format='gcxs', compressed_axes=(0,))
-=======
-    s = sparse.random((3, 5), density=0.5, format="gxcs", compressed_axes=(0,))
->>>>>>> 2eda2dcd
     a = s.to_scipy_sparse()
     b = scipy.sparse.csr_matrix(s.todense())
 
@@ -87,14 +71,8 @@
 
 
 def test_tocoo():
-<<<<<<< HEAD
     coo = sparse.random((5, 6), density=.5)
     b = GCXS.from_coo(coo)
-=======
-    coo = sparse.random((5, 6), density=0.5)
-    b = GXCS.from_coo(coo)
->>>>>>> 2eda2dcd
-
     assert_eq(b.tocoo(), coo)
 
 
@@ -156,13 +134,8 @@
     ],
 )
 def test_slicing(index):
-<<<<<<< HEAD
     s = sparse.random((2, 3, 4), density=0.5, format='gcxs')
-=======
-    s = sparse.random((2, 3, 4), density=0.5, format="gxcs")
->>>>>>> 2eda2dcd
     x = s.todense()
-
     assert_eq(x[index], s[index])
 
 
@@ -182,11 +155,7 @@
     ],
 )
 def test_advanced_indexing(index):
-<<<<<<< HEAD
     s = sparse.random((2, 3, 4), density=0.5, format='gcxs')
-=======
-    s = sparse.random((2, 3, 4), density=0.5, format="gxcs")
->>>>>>> 2eda2dcd
     x = s.todense()
 
     assert_eq(x[index], s[index])
@@ -209,27 +178,16 @@
     ],
 )
 def test_slicing_errors(index):
-<<<<<<< HEAD
     s = sparse.random((2, 3, 4), density=0.5, format='gcxs')
-=======
-    s = sparse.random((2, 3, 4), density=0.5, format="gxcs")
->>>>>>> 2eda2dcd
 
     with pytest.raises(IndexError):
         s[index]
 
 
 def test_change_compressed_axes():
-<<<<<<< HEAD
     coo = sparse.random((3, 4, 5), density=.5)
     s = GCXS.from_coo(coo, compressed_axes=(0, 1))
     b = GCXS.from_coo(coo, compressed_axes=(1, 2))
     assert_eq(s, b)
-=======
-    coo = sparse.random((3, 4, 5), density=0.5)
-    s = GXCS.from_coo(coo, compressed_axes=(0, 1))
-    b = GXCS.from_coo(coo, compressed_axes=(1, 2))
-
->>>>>>> 2eda2dcd
     s.change_compressed_axes((1, 2))
     assert_eq(s, b)