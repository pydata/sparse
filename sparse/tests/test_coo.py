--- conflicted
+++ resolved
@@ -1657,19 +1657,18 @@
         np.pad(y, pad_width, constant_values=constant_values)
 
 
-<<<<<<< HEAD
-def test_elemwise_scalar():
-    s1 = sparse.random((), density=0.5)
-    x2 = np.random.rand(2)
-
-    x1 = s1.todense()
-
-    assert_eq(s1 * x2, x1 * x2)
-=======
 @pytest.mark.parametrize("val", [0, 5])
 def test_scalar_from_numpy(val):
     x = np.int64(val)
     s = sparse.COO.from_numpy(x)
     assert s.nnz == 0
     assert_eq(x, s)
->>>>>>> e706c2e0
+
+
+def test_elemwise_scalar():
+    s1 = sparse.random((), density=0.5)
+    x2 = np.random.rand(2)
+
+    x1 = s1.todense()
+
+    assert_eq(s1 * x2, x1 * x2)