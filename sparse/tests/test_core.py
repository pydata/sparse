import pytest

import operator
import numpy as np
import scipy.sparse
import scipy.stats
from sparse import COO

import sparse
from sparse.utils import assert_eq, is_lexsorted


@pytest.mark.parametrize('reduction,kwargs,eqkwargs', [
    ('max', {}, {}),
    ('sum', {}, {}),
    ('sum', {'dtype': np.float16}, {'atol': 1e-2}),
    ('prod', {}, {}),
    ('min', {}, {}),
])
@pytest.mark.parametrize('axis', [None, 0, 1, 2, (0, 2)])
@pytest.mark.parametrize('keepdims', [True, False])
def test_reductions(reduction, axis, keepdims, kwargs, eqkwargs):
    x = sparse.random((2, 3, 4), density=.25)
    y = x.todense()
    xx = getattr(x, reduction)(axis=axis, keepdims=keepdims, **kwargs)
    yy = getattr(y, reduction)(axis=axis, keepdims=keepdims, **kwargs)
    assert_eq(xx, yy, **eqkwargs)


@pytest.mark.parametrize('reduction,kwargs,eqkwargs', [
    (np.max, {}, {}),
    (np.sum, {}, {}),
    (np.sum, {'dtype': np.float16}, {'atol': 1e-2}),
    (np.prod, {}, {}),
    (np.min, {}, {}),
])
@pytest.mark.parametrize('axis', [None, 0, 1, 2, (0, 2)])
@pytest.mark.parametrize('keepdims', [True, False])
def test_ufunc_reductions(reduction, axis, keepdims, kwargs, eqkwargs):
    x = sparse.random((2, 3, 4), density=.5)
    y = x.todense()
    xx = reduction(x, axis=axis, keepdims=keepdims, **kwargs)
    yy = reduction(y, axis=axis, keepdims=keepdims, **kwargs)
    assert_eq(xx, yy, **eqkwargs)


@pytest.mark.parametrize('axis', [
    None,
    (1, 2, 0),
    (2, 1, 0),
    (0, 1, 2),
    (0, 1, -1),
    (0, -2, -1),
    (-3, -2, -1),
])
def test_transpose(axis):
    x = sparse.random((2, 3, 4), density=.25)
    y = x.todense()
    xx = x.transpose(axis)
    yy = y.transpose(axis)
    assert_eq(xx, yy)


@pytest.mark.parametrize('axis', [
    (0, 1),  # too few
    (0, 1, 2, 3),  # too many
    (3, 1, 0),  # axis 3 illegal
    (0, -1, -4),  # axis -4 illegal
    (0, 0, 1),  # duplicate axis 0
    (0, -1, 2),  # duplicate axis -1 == 2
])
def test_transpose_error(axis):
    x = sparse.random((2, 3, 4), density=.25)
    y = x.todense()

    with pytest.raises(ValueError):
        x.transpose(axis)
    with pytest.raises(ValueError):
        y.transpose(axis)


@pytest.mark.parametrize('a,b', [
    [(3, 4), (3, 4)],
    [(12,), (3, 4)],
    [(12,), (3, -1)],
    [(3, 4), (12,)],
    [(3, 4), (-1, 4)],
    [(3, 4), (3, -1)],
    [(2, 3, 4, 5), (8, 15)],
    [(2, 3, 4, 5), (24, 5)],
    [(2, 3, 4, 5), (20, 6)],
    [(), ()],
])
def test_reshape(a, b):
    s = sparse.random(a, density=0.5)
    x = s.todense()

    assert_eq(x.reshape(b), s.reshape(b))


def test_large_reshape():
    n = 100
    m = 10
    row = np.arange(n, dtype=np.uint16)  # np.random.randint(0, n, size=n, dtype=np.uint16)
    col = row % m  # np.random.randint(0, m, size=n, dtype=np.uint16)
    data = np.ones(n, dtype=np.uint8)

    x = COO((data, (row, col)), sorted=True, has_duplicates=False)

    assert_eq(x, x.reshape(x.shape))


def test_reshape_same():
    s = sparse.random((3, 5), density=0.5)

    assert s.reshape(s.shape) is s


def test_to_scipy_sparse():
    s = sparse.random((3, 5), density=0.5)
    a = s.to_scipy_sparse()
    b = scipy.sparse.coo_matrix(s.todense())

    assert_eq(a, b)


@pytest.mark.parametrize('a_shape,b_shape,axes', [
    [(3, 4), (4, 3), (1, 0)],
    [(3, 4), (4, 3), (0, 1)],
    [(3, 4, 5), (4, 3), (1, 0)],
    [(3, 4), (5, 4, 3), (1, 1)],
    [(3, 4), (5, 4, 3), ((0, 1), (2, 1))],
    [(3, 4), (5, 4, 3), ((1, 0), (1, 2))],
    [(3, 4, 5), (4,), (1, 0)],
    [(4,), (3, 4, 5), (0, 1)],
    [(4,), (4,), (0, 0)],
    [(4,), (4,), 0],
])
def test_tensordot(a_shape, b_shape, axes):
    sa = sparse.random(a_shape, density=0.5)
    sb = sparse.random(b_shape, density=0.5)

    a = sa.todense()
    b = sb.todense()

    assert_eq(np.tensordot(a, b, axes),
              sparse.tensordot(sa, sb, axes))

    assert_eq(np.tensordot(a, b, axes),
              sparse.tensordot(sa, b, axes))

    # assert isinstance(sparse.tensordot(sa, b, axes), COO)

    assert_eq(np.tensordot(a, b, axes),
              sparse.tensordot(a, sb, axes))

    # assert isinstance(sparse.tensordot(a, sb, axes), COO)


def test_dot():
    import operator
    sa = sparse.random((3, 4, 5), density=0.5)
    sb = sparse.random((5, 6), density=0.5)

    a = sa.todense()
    b = sb.todense()

    assert_eq(a.dot(b), sa.dot(sb))
    assert_eq(np.dot(a, b), sparse.dot(sa, sb))

    if hasattr(operator, 'matmul'):
        # Basic equivalences
        assert_eq(eval("a @ b"), eval("sa @ sb"))
        assert_eq(eval("sa @ sb"), sparse.dot(sa, sb))

        # Test that SOO's and np.array's combine correctly
        # Not possible due to https://github.com/numpy/numpy/issues/9028
        # assert_eq(eval("a @ sb"), eval("sa @ b"))


@pytest.mark.xfail
def test_dot_nocoercion():
    sa = sparse.random((3, 4, 5), density=0.5)
    sb = sparse.random((5, 6), density=0.5)

    a = sa.todense()
    b = sb.todense()

    la = a.tolist()
    lb = b.tolist()
    la, lb  # silencing flake8

    if hasattr(operator, 'matmul'):
        # Operations with naive collection (list)
        assert_eq(eval("la @ b"), eval("la @ sb"))
        assert_eq(eval("a @ lb"), eval("sa @ lb"))


@pytest.mark.parametrize('func', [np.expm1, np.log1p, np.sin, np.tan,
                                  np.sinh, np.tanh, np.floor, np.ceil,
                                  np.sqrt, np.conj, np.round, np.rint,
                                  lambda x: x.astype('int32'), np.conjugate,
                                  np.conj, lambda x: x.round(decimals=2), abs])
def test_elemwise(func):
    s = sparse.random((2, 3, 4), density=0.5)
    x = s.todense()

    fs = func(s)

    assert isinstance(fs, COO)

    assert_eq(func(x), fs)


@pytest.mark.parametrize('func', [
    operator.mul, operator.add, operator.sub, operator.gt,
    operator.lt, operator.ne
])
@pytest.mark.parametrize('shape', [(2,), (2, 3), (2, 3, 4), (2, 3, 4, 5)])
def test_elemwise_binary(func, shape):
    xs = sparse.random(shape, density=0.5)
    ys = sparse.random(shape, density=0.5)

    x = xs.todense()
    y = ys.todense()

    assert_eq(func(xs, ys), func(x, y))


@pytest.mark.parametrize('func', [
    operator.pow, operator.truediv, operator.floordiv,
    operator.ge, operator.le, operator.eq
])
@pytest.mark.filterwarnings('ignore:divide by zero')
@pytest.mark.filterwarnings('ignore:invalid value')
def test_auto_densification_fails(func):
    xs = sparse.random((2, 3, 4), density=0.5)
    ys = sparse.random((2, 3, 4), density=0.5)

    with pytest.raises(ValueError):
        func(xs, ys)


def test_op_scipy_sparse():
    xs = sparse.random((3, 4), density=0.5)
    y = sparse.random((3, 4), density=0.5).todense()

    ys = scipy.sparse.csr_matrix(y)
    x = xs.todense()

    assert_eq(x + y, xs + ys)


@pytest.mark.parametrize('func, scalar', [
    (operator.mul, 5),
    (operator.add, 0),
    (operator.sub, 0),
    (operator.pow, 5),
    (operator.truediv, 3),
    (operator.floordiv, 4),
    (operator.gt, 5),
    (operator.lt, -5),
    (operator.ne, 0),
    (operator.ge, 5),
    (operator.le, -3),
    (operator.eq, 1)
])
<<<<<<< HEAD
@pytest.mark.parametrize('convert_to_np_number', [True, False])
def test_elemwise_scalar(func, scalar, convert_to_np_number):
    xs = sparse.random((2, 3, 4))
    if convert_to_np_number:
        scalar = np.float32(scalar)
=======
def test_elemwise_scalar(func, scalar):
    xs = sparse.random((2, 3, 4), density=0.5)
>>>>>>> 9be80587
    y = scalar

    x = xs.todense()
    fs = func(xs, y)

    assert isinstance(fs, COO)
    assert xs.nnz >= fs.nnz

    assert_eq(fs, func(x, y))


@pytest.mark.parametrize('func, scalar', [
    (operator.mul, 5),
    (operator.add, 0),
    (operator.sub, 0),
    (operator.gt, -5),
    (operator.lt, 5),
    (operator.ne, 0),
    (operator.ge, -5),
    (operator.le, 3),
    (operator.eq, 1)
])
@pytest.mark.parametrize('convert_to_np_number', [True, False])
def test_leftside_elemwise_scalar(func, scalar, convert_to_np_number):
    xs = sparse.random((2, 3, 4), density=0.5)
    if convert_to_np_number:
        scalar = np.float32(scalar)
    y = scalar

    x = xs.todense()
    fs = func(y, xs)

    assert isinstance(fs, COO)
    assert xs.nnz >= fs.nnz

    assert_eq(fs, func(y, x))


@pytest.mark.parametrize('func, scalar', [
    (operator.add, 5),
    (operator.sub, -5),
    (operator.pow, -3),
    (operator.truediv, 0),
    (operator.floordiv, 0),
    (operator.gt, -5),
    (operator.lt, 5),
    (operator.ne, 1),
    (operator.ge, -3),
    (operator.le, 3),
    (operator.eq, 0)
])
@pytest.mark.filterwarnings('ignore:divide by zero')
@pytest.mark.filterwarnings('ignore:invalid value')
def test_scalar_densification_fails(func, scalar):
    xs = sparse.random((2, 3, 4), density=0.5)
    y = scalar

    with pytest.raises(ValueError):
        func(xs, y)


@pytest.mark.parametrize('func', [operator.and_, operator.or_, operator.xor])
@pytest.mark.parametrize('shape', [(2,), (2, 3), (2, 3, 4), (2, 3, 4, 5)])
def test_bitwise_binary(func, shape):
    # Small arrays need high density to have nnz entries
    # Casting floats to int will result in all zeros, hence the * 100
    xs = (sparse.random(shape, density=0.5) * 100).astype(np.int_)
    ys = (sparse.random(shape, density=0.5) * 100).astype(np.int_)

    x = xs.todense()
    y = ys.todense()

    assert_eq(func(xs, ys), func(x, y))


@pytest.mark.parametrize('func', [operator.and_, operator.or_, operator.xor])
@pytest.mark.parametrize('shape', [(2,), (2, 3), (2, 3, 4), (2, 3, 4, 5)])
def test_bitwise_binary_bool(func, shape):
    # Small arrays need high density to have nnz entries
    xs = sparse.random(shape, density=0.5).astype(bool)
    ys = sparse.random(shape, density=0.5).astype(bool)

    x = xs.todense()
    y = ys.todense()

    assert_eq(func(xs, ys), func(x, y))


def test_elemwise_binary_empty():
    x = COO({}, shape=(10, 10))
    y = sparse.random((10, 10), density=0.5)

    for z in [x * y, y * x]:
        assert z.nnz == 0
        assert z.coords.shape == (2, 0)
        assert z.data.shape == (0,)


def test_gt():
    s = sparse.random((2, 3, 4), density=0.5)
    x = s.todense()

    m = x.mean()
    assert_eq(x > m, s > m)

    m = s.data[2]
    assert_eq(x > m, s > m)
    assert_eq(x >= m, s >= m)


@pytest.mark.parametrize('index', [
    0,
    1,
    -1,
    (slice(0, 2),),
    (slice(None, 2), slice(None, 2)),
    (slice(1, None), slice(1, None)),
    (slice(None, None),),
    (slice(None, 2, -1), slice(None, 2, -1)),
    (slice(1, None, 2), slice(1, None, 2)),
    (slice(None, None, 2),),
    (slice(None, 2, -1), slice(None, 2, -2)),
    (slice(1, None, 2), slice(1, None, 1)),
    (slice(None, None, -2),),
    (0, slice(0, 2),),
    (slice(0, 1), 0),
    ([1, 0], 0),
    (1, [0, 2]),
    (0, [1, 0], 0),
    (1, [2, 0], 0),
    (None, slice(1, 3), 0),
    (Ellipsis, slice(1, 3)),
    (1, Ellipsis, slice(1, 3)),
    (slice(0, 1), Ellipsis),
    (Ellipsis, None),
    (None, Ellipsis),
    (1, Ellipsis),
    (1, Ellipsis, None),
    (1, 1, 1),
    (1, 1, 1, Ellipsis),
    (Ellipsis, 1, None),
    (slice(0, 3), None, 0),
    (slice(1, 2), slice(2, 4)),
    (slice(1, 2), slice(None, None)),
    (slice(1, 2), slice(None, None), 2),
    (slice(1, 2, 2), slice(None, None), 2),
    (slice(1, 2, None), slice(None, None, 2), 2),
    (slice(1, 2, -2), slice(None, None), -2),
    (slice(1, 2, None), slice(None, None, -2), 2),
    (slice(1, 2, -1), slice(None, None), -1),
    (slice(1, 2, None), slice(None, None, -1), 2),
    (slice(2, 0, -1), slice(None, None), -1),
    (slice(-2, None, None),),
    (slice(-1, None, None), slice(-2, None, None)),
    ([True, False], slice(1, None), slice(-2, None)),
    (slice(1, None), slice(-2, None), [True, False, True, False]),
])
def test_slicing(index):
    s = sparse.random((2, 3, 4), density=0.5)
    x = s.todense()

    assert_eq(x[index], s[index])


def test_custom_dtype_slicing():
    dt = np.dtype([('part1', np.float_),
                   ('part2', np.int_, (2,)),
                   ('part3', np.int_, (2, 2))])

    x = np.zeros((2, 3, 4), dtype=dt)
    x[1, 1, 1] = (0.64, [4, 2], [[1, 2], [3, 0]])

    s = COO.from_numpy(x)

    assert x[1, 1, 1] == s[1, 1, 1]
    assert x[0, 1, 2] == s[0, 1, 2]

    assert_eq(x['part1'], s['part1'])
    assert_eq(x['part2'], s['part2'])
    assert_eq(x['part3'], s['part3'])


@pytest.mark.parametrize('index', [
    (Ellipsis, Ellipsis),
    (1, 1, 1, 1),
    (slice(None),) * 4,
    5,
    -5,
    'foo',
    ([True, False, False]),
])
def test_slicing_errors(index):
    s = sparse.random((2, 3, 4), density=0.5)
    x = s.todense()

    try:
        x[index]
    except Exception as e:
        e1 = e
    else:
        raise Exception("exception not raised")

    try:
        s[index]
    except Exception as e:
        assert type(e) == type(e1)
    else:
        raise Exception("exception not raised")


def test_canonical():
    coords = np.array([[0, 0, 0],
                       [0, 1, 0],
                       [1, 0, 3],
                       [0, 1, 0],
                       [1, 0, 3]]).T
    data = np.arange(5)

    old = COO(coords, data, shape=(2, 2, 5))
    x = COO(coords, data, shape=(2, 2, 5))
    y = x.sum_duplicates()

    assert_eq(old, y)
    # assert x.nnz == 5
    # assert x.has_duplicates
    assert y.nnz == 3
    assert not y.has_duplicates


def test_concatenate():
    xx = sparse.random((2, 3, 4), density=0.5)
    x = xx.todense()
    yy = sparse.random((5, 3, 4), density=0.5)
    y = yy.todense()
    zz = sparse.random((4, 3, 4), density=0.5)
    z = zz.todense()

    assert_eq(np.concatenate([x, y, z], axis=0),
              sparse.concatenate([xx, yy, zz], axis=0))

    xx = sparse.random((5, 3, 1), density=0.5)
    x = xx.todense()
    yy = sparse.random((5, 3, 3), density=0.5)
    y = yy.todense()
    zz = sparse.random((5, 3, 2), density=0.5)
    z = zz.todense()

    assert_eq(np.concatenate([x, y, z], axis=2),
              sparse.concatenate([xx, yy, zz], axis=2))

    assert_eq(np.concatenate([x, y, z], axis=-1),
              sparse.concatenate([xx, yy, zz], axis=-1))


@pytest.mark.parametrize('axis', [0, 1])
@pytest.mark.parametrize('func', ['stack', 'concatenate'])
def test_concatenate_mixed(func, axis):
    s = sparse.random((10, 10), density=0.5)
    d = s.todense()

    result = getattr(sparse, func)([d, s, s], axis=axis)
    expected = getattr(np, func)([d, d, d], axis=axis)

    assert isinstance(result, COO)

    assert_eq(result, expected)


@pytest.mark.parametrize('shape', [(5,), (2, 3, 4), (5, 2)])
@pytest.mark.parametrize('axis', [0, 1, -1])
def test_stack(shape, axis):
    xx = sparse.random(shape, density=0.5)
    x = xx.todense()
    yy = sparse.random(shape, density=0.5)
    y = yy.todense()
    zz = sparse.random(shape, density=0.5)
    z = zz.todense()

    assert_eq(np.stack([x, y, z], axis=axis),
              sparse.stack([xx, yy, zz], axis=axis))


def test_large_concat_stack():
    data = np.array([1], dtype=np.uint8)
    coords = np.array([[255]], dtype=np.uint8)

    xs = COO(coords, data, shape=(256,), has_duplicates=False, sorted=True)
    x = xs.todense()

    assert_eq(np.stack([x, x]),
              sparse.stack([xs, xs]))

    assert_eq(np.concatenate((x, x)),
              sparse.concatenate((xs, xs)))


def test_coord_dtype():
    s = sparse.random((2, 3, 4), density=0.5)
    assert s.coords.dtype == np.uint8

    s = COO.from_numpy(np.zeros(1000))
    assert s.coords.dtype == np.uint16


def test_addition():
    a = sparse.random((2, 3, 4), density=0.5)
    x = a.todense()

    b = sparse.random((2, 3, 4), density=0.5)
    y = b.todense()

    assert_eq(x + y, a + b)
    assert_eq(x - y, a - b)


def test_addition_not_ok_when_large_and_sparse():
    x = COO({(0, 0): 1}, shape=(1000000, 1000000))
    with pytest.raises(ValueError):
        x + 1
    with pytest.raises(ValueError):
        1 + x
    with pytest.raises(ValueError):
        1 - x
    with pytest.raises(ValueError):
        x - 1
    with pytest.raises(ValueError):
        np.exp(x)


@pytest.mark.parametrize('func', [operator.add, operator.mul])
@pytest.mark.parametrize('shape1,shape2', [((2, 3, 4), (3, 4)),
                                           ((3, 4), (2, 3, 4)),
                                           ((3, 1, 4), (3, 2, 4)),
                                           ((1, 3, 4), (3, 4)),
                                           ((3, 4, 1), (3, 4, 2)),
                                           ((1, 5), (5, 1))])
def test_broadcasting(func, shape1, shape2):
    a = sparse.random(shape1, density=0.5)
    x = a.todense()

    c = sparse.random(shape2, density=0.5)
    z = c.todense()

    expected = func(x, z)
    actual = func(a, c)

    assert_eq(expected, actual)

    assert np.count_nonzero(expected) == actual.nnz


@pytest.mark.parametrize('shape1,shape2', [((3, 4), (2, 3, 4)),
                                           ((3, 1, 4), (3, 2, 4)),
                                           ((3, 4, 1), (3, 4, 2))])
def test_broadcast_to(shape1, shape2):
    a = sparse.random(shape1, density=0.5)
    x = a.todense()

    assert_eq(np.broadcast_to(x, shape2), a.broadcast_to(shape2))


<<<<<<< HEAD
@pytest.mark.parametrize('scalar', [2, 2.5, np.float32(2.0), np.int8(3)])
def test_scalar_multiplication(scalar):
=======
def test_scalar_multiplication():
>>>>>>> 9be80587
    a = sparse.random((2, 3, 4), density=0.5)
    x = a.todense()

    assert_eq(x * scalar, a * scalar)
    assert (a * scalar).nnz == a.nnz
    assert_eq(scalar * x, scalar * a)
    assert (scalar * a).nnz == a.nnz
    assert_eq(x / scalar, a / scalar)
    assert (a / scalar).nnz == a.nnz
    assert_eq(x // scalar, a // scalar)
    # division may reduce nnz.


@pytest.mark.filterwarnings('ignore:divide by zero')
def test_scalar_exponentiation():
    a = sparse.random((2, 3, 4), density=0.5)
    x = a.todense()

    assert_eq(x ** 2, a ** 2)
    assert_eq(x ** 0.5, a ** 0.5)

    with pytest.raises((ValueError, ZeroDivisionError)):
        assert_eq(x ** -1, a ** -1)


def test_create_with_lists_of_tuples():
    L = [((0, 0, 0), 1),
         ((1, 2, 1), 1),
         ((1, 1, 1), 2),
         ((1, 3, 2), 3)]

    s = COO(L)

    x = np.zeros((2, 4, 3), dtype=np.asarray([1, 2, 3]).dtype)
    for ind, value in L:
        x[ind] = value

    assert_eq(s, x)


def test_sizeof():
    import sys
    x = np.eye(100)
    y = COO.from_numpy(x)

    nb = sys.getsizeof(y)
    assert 400 < nb < x.nbytes / 10


def test_scipy_sparse_interface():
    n = 100
    m = 10
    row = np.random.randint(0, n, size=n, dtype=np.uint16)
    col = np.random.randint(0, m, size=n, dtype=np.uint16)
    data = np.ones(n, dtype=np.uint8)

    inp = (data, (row, col))

    x = scipy.sparse.coo_matrix(inp)
    xx = sparse.COO(inp)

    assert_eq(x, xx)
    assert_eq(x.T, xx.T)
    assert_eq(xx.to_scipy_sparse(), x)
    assert_eq(COO.from_scipy_sparse(xx.to_scipy_sparse()), xx)

    assert_eq(x, xx)
    assert_eq(x.T.dot(x), xx.T.dot(xx))


def test_cache_csr():
    x = sparse.random((10, 5), density=0.5).todense()
    s = COO(x, cache=True)

    assert isinstance(s.tocsr(), scipy.sparse.csr_matrix)
    assert isinstance(s.tocsc(), scipy.sparse.csc_matrix)
    assert s.tocsr() is s.tocsr()
    assert s.tocsc() is s.tocsc()


def test_empty_shape():
    x = COO(np.empty((0, 1), dtype=np.int8), [1.0])
    assert x.shape == ()
    assert ((2 * x).todense() == np.array(2.0)).all()


def test_single_dimension():
    x = COO([1, 3], [1.0, 3.0])
    assert x.shape == (4,)
    assert_eq(x, np.array([0, 1.0, 0, 3.0]))


def test_raise_dense():
    x = COO({(10000, 10000): 1.0})
    with pytest.raises((ValueError, NotImplementedError)) as exc_info:
        np.exp(x)

    assert 'dense' in str(exc_info.value).lower()

    with pytest.raises((ValueError, NotImplementedError)):
        x + 1


def test_large_sum():
    n = 500000
    x = np.random.randint(0, 10000, size=(n,))
    y = np.random.randint(0, 1000, size=(n,))
    z = np.random.randint(0, 3, size=(n,))

    data = np.random.random(n)

    a = COO((x, y, z), data)
    assert a.shape == (10000, 1000, 3)

    b = a.sum(axis=2)
    assert b.nnz > 100000


def test_add_many_sparse_arrays():
    x = COO({(1, 1): 1})
    y = sum([x] * 100)
    assert y.nnz < np.prod(y.shape)


def test_caching():
    x = COO({(10, 10, 10): 1})
    assert x[:].reshape((100, 10)).transpose().tocsr() is not x[:].reshape((100, 10)).transpose().tocsr()

    x = COO({(10, 10, 10): 1}, cache=True)
    assert x[:].reshape((100, 10)).transpose().tocsr() is x[:].reshape((100, 10)).transpose().tocsr()

    x = COO({(1, 1, 1, 1, 1, 1, 1, 2): 1}, cache=True)

    for i in range(x.ndim):
        x.reshape((1,) * i + (2,) + (1,) * (x.ndim - i - 1))

    assert len(x._cache['reshape']) < 5


def test_scalar_slicing():
    x = np.array([0, 1])
    s = COO(x)
    assert np.isscalar(s[0])
    assert_eq(x[0], s[0])

    assert isinstance(s[0, ...], COO)
    assert s[0, ...].shape == ()
    assert_eq(x[0, ...], s[0, ...])

    assert np.isscalar(s[1])
    assert_eq(x[1], s[1])

    assert isinstance(s[1, ...], COO)
    assert s[1, ...].shape == ()
    assert_eq(x[1, ...], s[1, ...])


@pytest.mark.parametrize('shape, k', [
    ((3, 4), 0),
    ((3, 4, 5), 1),
    ((4, 2), -1),
    ((2, 4), -2),
    ((4, 4), 1000),
])
def test_triul(shape, k):
    s = sparse.random(shape, density=0.5)
    x = s.todense()

    assert_eq(np.triu(x, k), sparse.triu(s, k))
    assert_eq(np.tril(x, k), sparse.tril(s, k))


def test_empty_reduction():
    x = np.zeros((2, 3, 4), dtype=np.float_)
    xs = COO.from_numpy(x)

    assert_eq(x.sum(axis=(0, 2)),
              xs.sum(axis=(0, 2)))


@pytest.mark.parametrize('shape', [
    (2,),
    (2, 3),
    (2, 3, 4),
])
@pytest.mark.parametrize('density', [
    0.1, 0.3, 0.5, 0.7
])
def test_random_shape(shape, density):
    s = sparse.random(shape, density)

    assert s.shape == shape
    expected_nnz = density * np.prod(shape)
    assert np.floor(expected_nnz) <= s.nnz <= np.ceil(expected_nnz)


def test_two_random_unequal():
    s1 = sparse.random((2, 3, 4), 0.3)
    s2 = sparse.random((2, 3, 4), 0.3)

    assert not np.allclose(s1.todense(), s2.todense())


def test_two_random_same_seed():
    state = np.random.randint(100)
    s1 = sparse.random((2, 3, 4), 0.3, random_state=state)
    s2 = sparse.random((2, 3, 4), 0.3, random_state=state)

    assert_eq(s1, s2)


def test_random_sorted():
    s = sparse.random((2, 3, 4), canonical_order=True)

    assert is_lexsorted(s)


@pytest.mark.parametrize('rvs, dtype', [
    (None, np.float64),
    (scipy.stats.poisson(25, loc=10).rvs, np.int),
    (lambda x: np.random.choice([True, False], size=x), np.bool),
])
@pytest.mark.parametrize('shape', [
    (2, 4, 5),
    (20, 40, 50),
])
@pytest.mark.parametrize('density', [
    0.0, 0.01, 0.1, 0.2,
])
def test_random_rvs(rvs, dtype, shape, density):
    x = sparse.random(shape, density, data_rvs=rvs)
    assert x.shape == shape
    assert x.dtype == dtype


def test_scalar_shape_construction():
    x = np.random.rand(5)
    coords = np.arange(5)[None]

    s = COO(coords, x, shape=5)

    assert_eq(x, s)<|MERGE_RESOLUTION|>--- conflicted
+++ resolved
@@ -265,16 +265,11 @@
     (operator.le, -3),
     (operator.eq, 1)
 ])
-<<<<<<< HEAD
 @pytest.mark.parametrize('convert_to_np_number', [True, False])
 def test_elemwise_scalar(func, scalar, convert_to_np_number):
-    xs = sparse.random((2, 3, 4))
+    xs = sparse.random((2, 3, 4), density=0.5)
     if convert_to_np_number:
         scalar = np.float32(scalar)
-=======
-def test_elemwise_scalar(func, scalar):
-    xs = sparse.random((2, 3, 4), density=0.5)
->>>>>>> 9be80587
     y = scalar
 
     x = xs.todense()
@@ -636,12 +631,8 @@
     assert_eq(np.broadcast_to(x, shape2), a.broadcast_to(shape2))
 
 
-<<<<<<< HEAD
 @pytest.mark.parametrize('scalar', [2, 2.5, np.float32(2.0), np.int8(3)])
 def test_scalar_multiplication(scalar):
-=======
-def test_scalar_multiplication():
->>>>>>> 9be80587
     a = sparse.random((2, 3, 4), density=0.5)
     x = a.todense()
 
