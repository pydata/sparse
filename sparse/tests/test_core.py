--- conflicted
+++ resolved
@@ -149,10 +149,7 @@
 
 @pytest.mark.xfail
 def test_dot_nocoercion():
-<<<<<<< HEAD
     # Expect failure with non-array naive type (e.g. list)
-=======
->>>>>>> 3626878b
     a = random_x((3, 4, 5))
     b = random_x((5, 6))
 
@@ -164,11 +161,7 @@
     sb = COO.from_numpy(b)
     sa, sb          # silencing flake8
 
-<<<<<<< HEAD
     if hasattr(operator, 'matmul'):
-=======
-    if sys.version_info >= (3, 5):
->>>>>>> 3626878b
         # Operations with naive collection (list)
         assert_eq(eval("la @ b"), eval("la @ sb"))
         assert_eq(eval("a @ lb"), eval("sa @ lb"))
