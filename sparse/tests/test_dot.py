import numpy as np
import pytest
from hypothesis import settings, given, strategies as st
from _utils import (
    gen_matmul_warning,
    gen_broadcast_shape_dot,
    gen_sparse_random,
    gen_random_seed,
    gen_matmul_shapes,
)
import scipy.sparse
import scipy.stats

import operator
import sparse
from sparse._compressed import GCXS
from sparse import COO
from sparse._utils import assert_eq


@settings(deadline=None)
@pytest.mark.parametrize(
    "a_shape,b_shape,axes",
    [
        [(3, 4), (4, 3), (1, 0)],
        [(3, 4), (4, 3), (0, 1)],
        [(3, 4, 5), (4, 3), (1, 0)],
        [(3, 4), (5, 4, 3), (1, 1)],
        [(3, 4), (5, 4, 3), ((0, 1), (2, 1))],
        [(3, 4), (5, 4, 3), ((1, 0), (1, 2))],
        [(3, 4, 5), (4,), (1, 0)],
        [(4,), (3, 4, 5), (0, 1)],
        [(4,), (4,), (0, 0)],
        [(4,), (4,), 0],
    ],
)
@given(
    a_format=st.sampled_from(["coo", "gcxs"]), b_format=st.sampled_from(["coo", "gcxs"])
)
def test_tensordot(a_shape, b_shape, axes, a_format, b_format):
    sa = sparse.random(a_shape, density=0.5, format=a_format)
    sb = sparse.random(b_shape, density=0.5, format=b_format)

    a = sa.todense()
    b = sb.todense()

    a_b = np.tensordot(a, b, axes)

    # tests for return_type=None
    sa_sb = sparse.tensordot(sa, sb, axes)
    sa_b = sparse.tensordot(sa, b, axes)
    a_sb = sparse.tensordot(a, sb, axes)

    assert_eq(a_b, sa_sb)
    assert_eq(a_b, sa_b)
    assert_eq(a_b, a_sb)
    if all(isinstance(arr, COO) for arr in [sa, sb]):
        assert isinstance(sa_sb, COO)
    else:
        assert isinstance(sa_sb, GCXS)
    assert isinstance(sa_b, np.ndarray)
    assert isinstance(a_sb, np.ndarray)

    # tests for return_type=COO
    sa_b = sparse.tensordot(sa, b, axes, return_type=COO)
    a_sb = sparse.tensordot(a, sb, axes, return_type=COO)

    assert_eq(a_b, sa_b)
    assert_eq(a_b, a_sb)
    assert isinstance(sa_b, COO)
    assert isinstance(a_sb, COO)

    # tests form return_type=GCXS
    sa_b = sparse.tensordot(sa, b, axes, return_type=GCXS)
    a_sb = sparse.tensordot(a, sb, axes, return_type=GCXS)

    assert_eq(a_b, sa_b)
    assert_eq(a_b, a_sb)
    assert isinstance(sa_b, GCXS)
    assert isinstance(a_sb, GCXS)

    # tests for return_type=np.ndarray
    sa_sb = sparse.tensordot(sa, sb, axes, return_type=np.ndarray)

    assert_eq(a_b, sa_sb)
    assert isinstance(sa_sb, np.ndarray)


def test_tensordot_empty():
    x1 = np.empty((0, 0, 0))
    x2 = np.empty((0, 0, 0))
    s1 = sparse.COO.from_numpy(x1)
    s2 = sparse.COO.from_numpy(x2)

    assert_eq(np.tensordot(x1, x2), sparse.tensordot(s1, s2))


def test_tensordot_valueerror():
    x1 = sparse.COO(np.array(1))
    x2 = sparse.COO(np.array(1))

    with pytest.raises(ValueError):
        x1 @ x2


def gen_kwargs(format):
    from sparse._utils import convert_format

    format = convert_format(format)
    if format == "gcxs":
        return [{"compressed_axes": c} for c in [(0,), (1,)]]

    return [{}]


def gen_for_format(format):
    return [(format, g) for g in gen_kwargs(format)]


@pytest.mark.parametrize(
    "a_shape, b_shape",
    [
        ((3, 1, 6, 5), (2, 1, 4, 5, 6)),
        ((2, 1, 4, 5, 6), (3, 1, 6, 5)),
        ((1, 1, 5), (3, 5, 6)),
        ((3, 4, 5), (1, 5, 6)),
        ((3, 4, 5), (3, 5, 6)),
        ((3, 4, 5), (5, 6)),
        ((4, 5), (5, 6)),
        ((5,), (5, 6)),
        ((4, 5), (5,)),
        ((5,), (5,)),
        ((3, 4), (1, 2, 4, 3)),
    ],
)
@pytest.mark.parametrize(
    "a_format, a_kwargs", [*gen_for_format("coo"), *gen_for_format("gcxs")],
)
@pytest.mark.parametrize(
    "b_format, b_kwargs", [*gen_for_format("coo"), *gen_for_format("gcxs")],
)
def test_matmul(a_shape, b_shape, a_format, b_format, a_kwargs, b_kwargs):
    if len(a_shape) == 1:
        a_kwargs = {}
    if len(b_shape) == 1:
        b_kwargs = {}
    sa = sparse.random(a_shape, density=0.5, format=a_format, **a_kwargs)
    sb = sparse.random(b_shape, density=0.5, format=b_format, **b_kwargs)

    a = sa.todense()
    b = sb.todense()

    assert_eq(np.matmul(a, b), sparse.matmul(sa, sb))
    assert_eq(sparse.matmul(sa, b), sparse.matmul(a, sb))
    assert_eq(np.matmul(a, b), sparse.matmul(sa, sb))

    if a.ndim == 2 or b.ndim == 2:
        assert_eq(
            np.matmul(a, b),
            sparse.matmul(
                scipy.sparse.coo_matrix(a) if a.ndim == 2 else sa,
                scipy.sparse.coo_matrix(b) if b.ndim == 2 else sb,
            ),
        )

    if hasattr(operator, "matmul"):
        assert_eq(operator.matmul(a, b), operator.matmul(sa, sb))


def test_matmul_errors():
    with pytest.raises(ValueError):
        sa = sparse.random((3, 4, 5, 6), 0.5)
        sb = sparse.random((3, 6, 5, 6), 0.5)
        sparse.matmul(sa, sb)


@settings(deadline=None)
@given(ab=gen_matmul_warning())
def test_matmul_nan_warnings(ab):
    a, b = ab
    with pytest.warns(RuntimeWarning):
        a @ b


@settings(deadline=None)
@given(ab=gen_broadcast_shape_dot())
@pytest.mark.parametrize(
    "a_format, a_kwargs", [*gen_for_format("coo"), *gen_for_format("gcxs")],
)
@pytest.mark.parametrize(
    "b_format, b_kwargs", [*gen_for_format("coo"), *gen_for_format("gcxs")],
)
def test_dot(ab, a_format, b_format, a_kwargs, b_kwargs):
    a_shape, b_shape = ab
    if len(a_shape) == 1:
        a_kwargs = {}
    if len(b_shape) == 1:
        b_kwargs = {}
    sa = sparse.random(a_shape, density=0.5, format=a_format, **a_kwargs)
    sb = sparse.random(b_shape, density=0.5, format=b_format, **b_kwargs)

    a = sa.todense()
    b = sb.todense()

    e = np.dot(a, b)
    assert_eq(e, sa.dot(sb))
    assert_eq(e, sparse.dot(sa, sb))
    assert_eq(e, sparse.dot(a, sb))
    assert_eq(e, sparse.dot(a, sb))


@settings(deadline=None)
@given(ab=gen_matmul_shapes())
@pytest.mark.parametrize(
    "a_format, a_kwargs", [*gen_for_format("coo"), *gen_for_format("gcxs")],
)
@pytest.mark.parametrize(
    "b_format, b_kwargs", [*gen_for_format("coo"), *gen_for_format("gcxs")],
)
def test_matmul_2(ab, a_format, b_format, a_kwargs, b_kwargs):
    a_shape, b_shape = ab
    if len(a_shape) == 1:
        a_kwargs = {}
    if len(b_shape) == 1:
        b_kwargs = {}
    sa = sparse.random(a_shape, density=0.5, format=a_format, **a_kwargs)
    sb = sparse.random(b_shape, density=0.5, format=b_format, **b_kwargs)

    a = sa.todense()
    b = sb.todense()

    # Basic equivalences
    e = operator.matmul(a, b)
    assert_eq(e, operator.matmul(sa, sb))
    assert_eq(e, operator.matmul(a, sb))
    assert_eq(e, operator.matmul(sa, b))


@pytest.mark.parametrize(
    "a_dense, b_dense, o_type",
    [
        (False, False, sparse.SparseArray),
        (False, True, np.ndarray),
        (True, False, np.ndarray),
    ],
)
@given(
    a=gen_sparse_random((3, 4), density=0.8), b=gen_sparse_random((4, 5), density=0.8)
)
def test_dot_type(a_dense, b_dense, o_type, a, b):

    if a_dense:
        a = a.todense()

    if b_dense:
        b = b.todense()

    assert isinstance(sparse.dot(a, b), o_type)


@pytest.mark.xfail
@given(
    sa=gen_sparse_random((3, 4, 5), density=0.5),
    sb=gen_sparse_random((5, 6), density=0.5),
)
def test_dot_nocoercion(sa, sb):

    a = sa.todense()
    b = sb.todense()

    la = a.tolist()
    lb = b.tolist()

    if hasattr(operator, "matmul"):
        # Operations with naive collection (list)
        assert_eq(operator.matmul(la, b), operator.matmul(la, sb))
        assert_eq(operator.matmul(a, lb), operator.matmul(sa, lb))


dot_formats = [
    lambda x: x.asformat("coo"),
    lambda x: x.asformat("gcxs"),
    lambda x: x.todense(),
]


@given(format1=st.sampled_from(dot_formats), format2=st.sampled_from(dot_formats))
def test_small_values(format1, format2):
    s1 = format1(sparse.COO(coords=[[0, 10]], data=[3.6e-100, 7.2e-009], shape=(20,)))
    s2 = format2(
        sparse.COO(coords=[[0, 0], [4, 28]], data=[3.8e-25, 4.5e-225], shape=(20, 50))
    )

    dense_convertor = lambda x: x.todense() if isinstance(x, sparse.SparseArray) else x
    x1, x2 = dense_convertor(s1), dense_convertor(s2)

    assert_eq(x1 @ x2, s1 @ s2)


dot_dtypes = [np.complex64, np.complex128]


<<<<<<< HEAD
@settings(deadline=None)
@given(
    dtype1=st.sampled_from(dot_dtypes),
    dtype2=st.sampled_from(dot_dtypes),
    format1=st.sampled_from(dot_formats),
    format2=st.sampled_from(dot_formats),
    a=gen_sparse_random((20,), density=0.5),
    b=gen_sparse_random((20,), density=0.5),
)
def test_complex(dtype1, dtype2, format1, format2, a, b):
    s1 = format1(a.astype(dtype1))
    s2 = format2(b.astype(dtype2))
=======
@pytest.mark.parametrize("dtype1", dot_dtypes)
@pytest.mark.parametrize("dtype2", dot_dtypes)
@pytest.mark.parametrize("format1", dot_formats)
@pytest.mark.parametrize("format2", dot_formats)
@pytest.mark.parametrize("ndim1", (1, 2))
@pytest.mark.parametrize("ndim2", (1, 2))
def test_complex(dtype1, dtype2, format1, format2, ndim1, ndim2):
    s1 = format1(sparse.random((20,) * ndim1, density=0.5).astype(dtype1))
    s2 = format2(sparse.random((20,) * ndim2, density=0.5).astype(dtype2))
>>>>>>> 00c0e551

    dense_convertor = lambda x: x.todense() if isinstance(x, sparse.SparseArray) else x
    x1, x2 = dense_convertor(s1), dense_convertor(s2)

    assert_eq(x1 @ x2, s1 @ s2)


@pytest.mark.parametrize("dtype1", dot_dtypes)
@pytest.mark.parametrize("dtype2", dot_dtypes)
@pytest.mark.parametrize("ndim1", (1, 2))
@pytest.mark.parametrize("ndim2", (1, 2))
def test_dot_dense(dtype1, dtype2, ndim1, ndim2):
    a = sparse.random((20,) * ndim1, density=0.5).astype(dtype1).todense()
    b = sparse.random((20,) * ndim2, density=0.5).astype(dtype2).todense()

    assert_eq(sparse.dot(a, b), np.dot(a, b))
    assert_eq(sparse.matmul(a, b), np.matmul(a, b))
    if ndim1 == 2 and ndim2 == 2:
        assert_eq(sparse.tensordot(a, b), np.tensordot(a, b))<|MERGE_RESOLUTION|>--- conflicted
+++ resolved
@@ -134,10 +134,12 @@
     ],
 )
 @pytest.mark.parametrize(
-    "a_format, a_kwargs", [*gen_for_format("coo"), *gen_for_format("gcxs")],
-)
-@pytest.mark.parametrize(
-    "b_format, b_kwargs", [*gen_for_format("coo"), *gen_for_format("gcxs")],
+    "a_format, a_kwargs",
+    [*gen_for_format("coo"), *gen_for_format("gcxs")],
+)
+@pytest.mark.parametrize(
+    "b_format, b_kwargs",
+    [*gen_for_format("coo"), *gen_for_format("gcxs")],
 )
 def test_matmul(a_shape, b_shape, a_format, b_format, a_kwargs, b_kwargs):
     if len(a_shape) == 1:
@@ -185,10 +187,12 @@
 @settings(deadline=None)
 @given(ab=gen_broadcast_shape_dot())
 @pytest.mark.parametrize(
-    "a_format, a_kwargs", [*gen_for_format("coo"), *gen_for_format("gcxs")],
-)
-@pytest.mark.parametrize(
-    "b_format, b_kwargs", [*gen_for_format("coo"), *gen_for_format("gcxs")],
+    "a_format, a_kwargs",
+    [*gen_for_format("coo"), *gen_for_format("gcxs")],
+)
+@pytest.mark.parametrize(
+    "b_format, b_kwargs",
+    [*gen_for_format("coo"), *gen_for_format("gcxs")],
 )
 def test_dot(ab, a_format, b_format, a_kwargs, b_kwargs):
     a_shape, b_shape = ab
@@ -212,10 +216,12 @@
 @settings(deadline=None)
 @given(ab=gen_matmul_shapes())
 @pytest.mark.parametrize(
-    "a_format, a_kwargs", [*gen_for_format("coo"), *gen_for_format("gcxs")],
-)
-@pytest.mark.parametrize(
-    "b_format, b_kwargs", [*gen_for_format("coo"), *gen_for_format("gcxs")],
+    "a_format, a_kwargs",
+    [*gen_for_format("coo"), *gen_for_format("gcxs")],
+)
+@pytest.mark.parametrize(
+    "b_format, b_kwargs",
+    [*gen_for_format("coo"), *gen_for_format("gcxs")],
 )
 def test_matmul_2(ab, a_format, b_format, a_kwargs, b_kwargs):
     a_shape, b_shape = ab
@@ -300,30 +306,18 @@
 dot_dtypes = [np.complex64, np.complex128]
 
 
-<<<<<<< HEAD
 @settings(deadline=None)
 @given(
     dtype1=st.sampled_from(dot_dtypes),
     dtype2=st.sampled_from(dot_dtypes),
     format1=st.sampled_from(dot_formats),
     format2=st.sampled_from(dot_formats),
-    a=gen_sparse_random((20,), density=0.5),
-    b=gen_sparse_random((20,), density=0.5),
-)
-def test_complex(dtype1, dtype2, format1, format2, a, b):
-    s1 = format1(a.astype(dtype1))
-    s2 = format2(b.astype(dtype2))
-=======
-@pytest.mark.parametrize("dtype1", dot_dtypes)
-@pytest.mark.parametrize("dtype2", dot_dtypes)
-@pytest.mark.parametrize("format1", dot_formats)
-@pytest.mark.parametrize("format2", dot_formats)
-@pytest.mark.parametrize("ndim1", (1, 2))
-@pytest.mark.parametrize("ndim2", (1, 2))
+    ndim1=st.sampled_from((1, 2)),
+    ndim2=st.sampled_from((1, 2)),
+)
 def test_complex(dtype1, dtype2, format1, format2, ndim1, ndim2):
     s1 = format1(sparse.random((20,) * ndim1, density=0.5).astype(dtype1))
     s2 = format2(sparse.random((20,) * ndim2, density=0.5).astype(dtype2))
->>>>>>> 00c0e551
 
     dense_convertor = lambda x: x.todense() if isinstance(x, sparse.SparseArray) else x
     x1, x2 = dense_convertor(s1), dense_convertor(s2)
@@ -331,10 +325,13 @@
     assert_eq(x1 @ x2, s1 @ s2)
 
 
-@pytest.mark.parametrize("dtype1", dot_dtypes)
-@pytest.mark.parametrize("dtype2", dot_dtypes)
-@pytest.mark.parametrize("ndim1", (1, 2))
-@pytest.mark.parametrize("ndim2", (1, 2))
+@settings(deadline=None)
+@given(
+    dtype1=st.sampled_from(dot_dtypes),
+    dtype2=st.sampled_from(dot_dtypes),
+    ndim1=st.sampled_from((1, 2)),
+    ndim2=st.sampled_from((1, 2)),
+)
 def test_dot_dense(dtype1, dtype2, ndim1, ndim2):
     a = sparse.random((20,) * ndim1, density=0.5).astype(dtype1).todense()
     b = sparse.random((20,) * ndim2, density=0.5).astype(dtype2).todense()
