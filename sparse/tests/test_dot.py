--- conflicted
+++ resolved
@@ -97,9 +97,6 @@
         x1 @ x2
 
 
-<<<<<<< HEAD
-@settings(deadline=None)
-=======
 def gen_kwargs(format):
     from sparse._utils import convert_format
 
@@ -113,8 +110,8 @@
 def gen_for_format(format):
     return [(format, g) for g in gen_kwargs(format)]
 
-
->>>>>>> 2c3031d9
+  
+@settings(deadline=None)
 @pytest.mark.parametrize(
     "a_shape, b_shape",
     [
@@ -131,13 +128,6 @@
         ((3, 4), (1, 2, 4, 3)),
     ],
 )
-<<<<<<< HEAD
-@given(
-    a_format=st.sampled_from(["coo", "gcxs"]),
-    b_format=st.sampled_from(["coo", "gcxs"]),
-    a_comp_axes=st.sampled_from([[0], [1]]),
-    b_comp_axes=st.sampled_from([[0], [1]]),
-=======
 @pytest.mark.parametrize(
     "a_format, a_kwargs",
     [*gen_for_format("coo"), *gen_for_format("gcxs")],
@@ -145,7 +135,6 @@
 @pytest.mark.parametrize(
     "b_format, b_kwargs",
     [*gen_for_format("coo"), *gen_for_format("gcxs")],
->>>>>>> 2c3031d9
 )
 def test_matmul(a_shape, b_shape, a_format, b_format, a_kwargs, b_kwargs):
     if len(a_shape) == 1:
@@ -154,6 +143,7 @@
         b_kwargs = {}
     sa = sparse.random(a_shape, density=0.5, format=a_format, **a_kwargs)
     sb = sparse.random(b_shape, density=0.5, format=b_format, **b_kwargs)
+
 
     a = sa.todense()
     b = sb.todense()
@@ -190,30 +180,6 @@
         a @ b
 
 
-@settings(deadline=None)
-@given(
-    ab=gen_broadcast_shape_dot(),
-    a_format=st.sampled_from(["coo", "gcxs"]),
-    b_format=st.sampled_from(["coo", "gcxs"]),
-    a_comp_axes=st.sampled_from([[0], [1]]),
-    b_comp_axes=st.sampled_from([[0], [1]]),
-)
-<<<<<<< HEAD
-def test_dot(ab, a_format, b_format, a_comp_axes, b_comp_axes):
-    a_shape, b_shape = ab
-    a_shape = a_shape + (b_shape[-1],)
-    b_shape = b_shape + (5,)
-    if a_format == "coo" or len(a_shape) == 1:
-        a_comp_axes = None
-    if b_format == "coo" or len(b_shape) == 1:
-        b_comp_axes = None
-    sa = sparse.random(
-        a_shape, density=0.5, format=a_format, compressed_axes=a_comp_axes
-    )
-    sb = sparse.random(
-        b_shape, density=0.5, format=b_format, compressed_axes=b_comp_axes
-    )
-=======
 @pytest.mark.parametrize(
     "a_format, a_kwargs",
     [*gen_for_format("coo"), *gen_for_format("gcxs")],
@@ -229,7 +195,7 @@
         b_kwargs = {}
     sa = sparse.random(a_shape, density=0.5, format=a_format, **a_kwargs)
     sb = sparse.random(b_shape, density=0.5, format=b_format, **b_kwargs)
->>>>>>> 2c3031d9
+
 
     a = sa.todense()
     b = sb.todense()
