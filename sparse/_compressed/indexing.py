--- conflicted
+++ resolved
@@ -69,21 +69,6 @@
         count += 1
 
     reordered_key = [Nones_removed[i] for i in x.axis_order]
-<<<<<<< HEAD
-    
-    for i, ind in enumerate(reordered_key):
-        if isinstance(ind, Integral):
-            reordered_key[i] = [ind]
-        elif isinstance(ind,slice):
-            reordered_key[i] = np.arange(ind.start, ind.stop, ind.step)
-    
-
-    shape = np.array(shape)
-
-    rows = convert_to_flat(reordered_key[:x.axisptr], x.reordered_shape[:x.axisptr])
-    cols = convert_to_flat(reordered_key[x.axisptr:], x.reordered_shape[x.axisptr:])
-
-=======
 
     for i, ind in enumerate(reordered_key):
         if isinstance(ind, Integral):
@@ -95,7 +80,6 @@
 
     rows = convert_to_flat(reordered_key[: x.axisptr], x.reordered_shape[: x.axisptr])
     cols = convert_to_flat(reordered_key[x.axisptr :], x.reordered_shape[x.axisptr :])
->>>>>>> eb8d41e1
 
     starts = x.indptr[:-1][rows]
     ends = x.indptr[1:][rows]
