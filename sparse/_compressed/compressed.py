import numpy as np
from numpy.lib.mixins import NDArrayOperatorsMixin
from functools import reduce
from operator import mul
from collections.abc import Iterable
import scipy.sparse as ss

from .._sparse_array import SparseArray
from .._coo.common import linear_loc
from .._utils import normalize_axis, check_zero_fill_value
from .._coo.core import COO
from .convert import uncompress_dimension
from .indexing import getitem


def _from_coo(x, compressed_axes=None):

    if x.ndim == 0:
        if compressed_axes is not None:
            raise ValueError("no axes to compress for 0d array")
        return (x.data, x.coords, []), x.shape, None, (), None, None, None, x.fill_value

    if x.ndim == 1:
        if compressed_axes is not None:
            raise ValueError("no axes to compress for 1d array")
        return (
<<<<<<< HEAD
            x.data, x.coords[0], ()), x.shape, None, None, None, None, None, x.fill_value
=======
            (x.data, x.coords[0], []),
            x.shape,
            None,
            None,
            None,
            None,
            None,
            x.fill_value,
        )
>>>>>>> 2eda2dcd

    compressed_axes = normalize_axis(compressed_axes, x.ndim)
    if compressed_axes is None:
        # defaults to best compression ratio
        compressed_axes = (np.argmin(x.shape),)

    if not isinstance(compressed_axes, Iterable):
        raise ValueError("compressed_axes must be an iterable")
    if len(compressed_axes) == len(x.shape):
        raise ValueError("cannot compress all axes")
    if not np.array_equal(
        np.unique(compressed_axes), sorted(np.array(compressed_axes))
    ):
        raise ValueError("repeated axis in compressed_axes")

    axis_order = list(compressed_axes)
    # array location where the uncompressed dimensions start
    axisptr = len(compressed_axes)
    axis_order.extend(np.setdiff1d(np.arange(len(x.shape)), compressed_axes))
    new_shape = np.array(x.shape)[axis_order]
    row_size = np.prod(new_shape[:axisptr])
    col_size = np.prod(new_shape[axisptr:])
    compressed_shape = (row_size, col_size)
    shape = x.shape

    x = x.transpose(axis_order)
    linear = linear_loc(x.coords, new_shape)
    order = np.argsort(linear)
    # linearizing twice is unnecessary, fix needed
    coords = x.reshape((compressed_shape)).coords
    indptr = np.empty(row_size + 1, dtype=np.intp)
    indptr[0] = 0
    np.cumsum(np.bincount(coords[0], minlength=row_size), out=indptr[1:])
    indices = coords[1]
    data = x.data[order]
    return (
        (data, indices, indptr),
        shape,
        compressed_shape,
        compressed_axes,
        axis_order,
        new_shape,
        axisptr,
        x.fill_value,
    )


class GCXS(SparseArray, NDArrayOperatorsMixin):

    __array_priority__ = 12

    def __init__(self, arg, shape=None, compressed_axes=None, fill_value=0):

        if isinstance(arg, np.ndarray):
            arg, shape, compressed_shape, compressed_axes, axis_order, reordered_shape, axisptr, fill_value = _from_coo(
                COO(arg), compressed_axes
            )

        elif isinstance(arg, COO):
            arg, shape, compressed_shape, compressed_axes, axis_order, reordered_shape, axisptr, fill_value = _from_coo(
                arg, compressed_axes
            )

        if shape is None:
            raise ValueError("missing `shape` argument")

        if len(shape) != 1:

            # if initializing directly with (data,indices,indptr)
            compressed_axes = normalize_axis(compressed_axes, len(shape))

            if compressed_axes is None:
                raise ValueError("missing `compressed_axes` argument")
            elif compressed_axes != () and len(compressed_axes) >= len(shape):
                raise ValueError("cannot compress all axes")
            if not np.array_equal(
                np.unique(compressed_axes), sorted(np.array(compressed_axes))
            ):
                raise ValueError("repeated axis in compressed_axes")

            axis_order = list(compressed_axes)
            # array location where the uncompressed dimensions start
            axisptr = len(compressed_axes)
            axis_order.extend(np.setdiff1d(np.arange(len(shape)), compressed_axes))
            reordered_shape = np.array(shape)[axis_order]
            row_size = np.prod(reordered_shape[:axisptr])
            col_size = np.prod(reordered_shape[axisptr:])
            compressed_shape = (row_size, col_size)
        else:
            compressed_axes = (
                compressed_shape
            ) = axis_order = reordered_shape = axisptr = None

        self.data, self.indices, self.indptr = arg
        self.shape = shape
        self.compressed_shape = compressed_shape
        self.compressed_axes = compressed_axes
        self.axis_order = axis_order
        self.axisptr = axisptr
        self.reordered_shape = reordered_shape
        self.fill_value = fill_value
        self.dtype = self.data.dtype

    @classmethod
    def from_numpy(cls, x, compressed_axes=None, fill_value=0):
        coo = COO(x, fill_value=fill_value)
        return cls.from_coo(coo, compressed_axes)

    @classmethod
    def from_coo(cls, x, compressed_axes=None):
        arg, shape, compressed_shape, compressed_axes, axis_order, reordered_shape, axisptr, fill_value = _from_coo(
            x, compressed_axes
        )
        return cls(
            arg, shape=shape, compressed_axes=compressed_axes, fill_value=fill_value
        )

    @classmethod
    def from_scipy_sparse(cls, x):
        if x.format == "csc":
            return cls(
                (x.data, x.indices, x.indptr), shape=x.shape, compressed_axes=(1,)
            )
        else:
            x = x.asformat("csr")
            return cls(
                (x.data, x.indices, x.indptr), shape=x.shape, compressed_axes=(0,)
            )

    @classmethod
    def from_iter(cls, x, shape=None, compressed_axes=None, fill_value=None):
        return cls.from_coo(
            COO.from_iter(x, shape, fill_value), compressed_axes=compressed_axes
        )

    @property
    def dtype(self):
        """
        The datatype of this array.
        
        Returns
        -------
        numpy.dtype
            The datatype of this array.
            
        See Also
        --------
        numpy.ndarray.dtype : Numpy equivalent property.
        scipy.sparse.csr_matrix.dtype : Scipy equivalent property.
        """
        return self.data.dtype
    
    @property
    def nnz(self):
        """
        The number of nonzero elements in this array.
        
        Returns
        -------
        int
            The number of nonzero elements in this array.
            
        See Also
        --------
        COO.nnz : Equivalent :obj:`COO` array property.
        DOK.nnz : Equivalent :obj:`DOK` array property.
        numpy.count_nonzero : A similar Numpy function.
        scipy.sparse.csr_matrix.nnz : The Scipy equivalent property.
        """
        return self.data.shape[0]

    @property
    def format(self):
        """
        The storage format of this array.
        
        Returns
        -------
        str
            The storage format of this array.
        
        See Also
        -------
        COO.format : Equivalent :obj:`COO` array property.
        DOK.format : Equivalent :obj:`DOK` array property.
        scipy.sparse.coo_matrix.format : The Scipy equivalent property.
        
        Examples
        -------
        >>> import sparse
        >>> s = sparse.random((5,5), density=0.2, format='gcxs')
        >>> s.format
        'gcxs'
        """     
        return 'gcxs'
    
    @property
    def nbytes(self):
        """
        The number of bytes taken up by this object. Note that for small arrays,
        this may undercount the number of bytes due to the large constant overhead.
        
        Returns
        -------
        int
            The approximate bytes of memory taken by this object.
        
        See Also
        --------
        numpy.ndarray.nbytes : The equivalent Numpy property.
        """
        nbytes = self.data.nbytes + self.indices.nbytes
        if self.indptr != ():
            nbytes += self.indptr.nbytes
        return nbytes

    def __str__(self):
<<<<<<< HEAD
        return '<GCXS: shape={}, dtype={}, nnz={}, fill_value={}, compressed_axes={}>'.format(
            self.shape, self.dtype, self.nnz, self.fill_value, self.compressed_axes)
=======
        return "<GXCS: shape={}, dtype={}, nnz={}, fill_value={}, compressed_axes={}>".format(
            self.shape, self.dtype, self.nnz, self.fill_value, self.compressed_axes
        )
>>>>>>> 2eda2dcd

    __repr__ = __str__

    __getitem__ = getitem

    def change_compressed_axes(self, new_compressed_axes):
        """
        changes the compressed axes in-place.
        right now the space complexity feels a little high
        """
        if self.ndim == 1:
            raise NotImplementedError("no axes to compress for 1d array")

        new_compressed_axes = tuple(
            normalize_axis(new_compressed_axes[i], self.ndim)
            for i in range(len(new_compressed_axes))
        )

        if len(new_compressed_axes) >= len(self.shape):
            raise ValueError("cannot compress all axes")
        if len(set(new_compressed_axes)) != len(new_compressed_axes):
            raise ValueError("repeated axis in compressed_axes")
        coo = self.tocoo()
        arg, shape, compressed_shape, compressed_axes, axis_order, reordered_shape, axisptr, fill_value = _from_coo(
            coo, new_compressed_axes
        )
        self.data, self.indices, self.indptr = arg
        self.compressed_shape = compressed_shape
        self.compressed_axes = new_compressed_axes
        self.axis_order = axis_order
        self.reordered_shape = reordered_shape
        self.axisptr = axisptr

    def tocoo(self):
        if self.ndim == 1:
            return COO(
                self.indices[None, :],
                self.data,
                shape=self.shape,
                fill_value=self.fill_value,
            )
        uncompressed = uncompress_dimension(self.indptr)
        coords = np.vstack((uncompressed, self.indices))
        order = np.argsort(self.axis_order)
        return (
            COO(
                coords,
                self.data,
                shape=self.compressed_shape,
                fill_value=self.fill_value,
            )
            .reshape(self.reordered_shape)
            .transpose(order)
        )

    def todense(self):
        if self.compressed_axes == ():
            return np.full(self.shape, self.fill_value, self.dtype)
        return self.tocoo().todense()

    def todok(self):

        from ..dok import DOK

        return DOK.from_coo(self.tocoo())  # probably a temporary solution

    def to_scipy_sparse(self):
        """
        Converts this :obj:`CSD` object into a :obj:`scipy.sparse.csr_matrix` or `scipy.sparse.csc_matrix`.
        Returns
        -------
        :obj:`scipy.sparse.csr_matrix` or `scipy.sparse.csc_matrix`
            The converted Scipy sparse matrix.
        Raises
        ------
        ValueError
            If the array is not two-dimensional.
        ValueError
            If all the array doesn't zero fill-values.
        """

        check_zero_fill_value(self)

        if self.ndim != 2:
            raise ValueError(
                "Can only convert a 2-dimensional array to a Scipy sparse matrix."
            )

        if 0 in self.compressed_axes:
            return ss.csr_matrix(
                (self.data, self.indices, self.indptr), shape=self.shape
            )
        else:
            return ss.csc_matrix(
                (self.data, self.indices, self.indptr), shape=self.shape
            )

    def asformat(self, format):
        """
        Convert this sparse array to a given format.
        Parameters
        ----------
        format : str
            A format string.
        Returns
        -------
        out : SparseArray
            The converted array.
        Raises
        ------
        NotImplementedError
            If the format isn't supported.
        """

        if format == "coo":
            return self.tocoo()
        elif format == "dok":
            return self.todok()

        raise NotImplementedError("The given format is not supported.")

    def maybe_densify(self, max_size=1000, min_density=0.25):
        """
        Converts this :obj:`CSR` or `CSC` array to a :obj:`numpy.ndarray` if not too
        costly.
        Parameters
        ----------
        max_size : int
            Maximum number of elements in output
        min_density : float
            Minimum density of output
        Returns
        -------
        numpy.ndarray
            The dense array.
        Raises
        -------
        ValueError
            If the returned array would be too large.
        """

        if self.size <= max_size or self.density >= min_density:
            return self.todense()
        else:
            raise ValueError(
                "Operation would require converting " "large sparse array to dense"
            )

    def reshape(self, shape, order="C", compressed_axes=None):
        """
        Returns a new :obj:`CSR` or `CSC` array that is a reshaped version of this array.
        Parameters
        ----------
        shape : tuple[int]
            The desired shape of the output array.
        Returns
        -------
        CSR or CSC
            The reshaped output array.
        See Also
        --------
        numpy.ndarray.reshape : The equivalent Numpy function.
        sparse.COO.reshape: The equivalent COO function.
        Notes
        -----
        The :code:`order` parameter is provided just for compatibility with
        Numpy and isn't actually supported.

        """

        if order not in {"C", None}:
            raise NotImplementedError("The 'order' parameter is not supported")
        if any(d == -1 for d in shape):
            extra = int(self.size / np.prod([d for d in shape if d != -1]))
            shape = tuple([d if d != -1 else extra for d in shape])

        if self.shape == shape:
            return self

        if self.size != reduce(mul, shape, 1):
            raise ValueError(
                "cannot reshape array of size {} into shape {}".format(self.size, shape)
            )

        # there's likely a way to do this without decompressing to COO
        coo = self.tocoo().reshape(shape)
        return GCXS.from_coo(coo, compressed_axes)

    def resize(self, *args, refcheck=True, compressed_axes=None):
        """
        This method changes the shape and size of an array in-place.

        Parameters
        ----------
        args : tuple, or series of integers
            The desired shape of the output array.

        See Also
        --------
        numpy.ndarray.resize : The equivalent Numpy function.
        sparse.COO.resize : The equivalent COO function.
        """

        if len(args) == 1 and isinstance(args[0], tuple):
            shape = args[0]
        elif all(isinstance(arg, int) for arg in args):
            shape = tuple(args)
        else:
            raise ValueError("Invalid input")

        if any(d < 0 for d in shape):
            raise ValueError("negative dimensions not allowed")

        if self.shape == shape:
            return

        # there's likely a way to do this without decompressing to COO
        coo = self.tocoo()
        coo.resize(shape)
        arg, shape, compressed_shape, compressed_axes, axis_order, reordered_shape, axisptr, fill_value = _from_coo(
            coo, compressed_axes
        )
        self.data, self.indices, self.indptr = arg
        self.shape = shape
        self.compressed_shape = compressed_shape
        self.compressed_axes = compressed_axes
        self.axis_order = axis_order
        self.reordered_shape = reordered_shape
        self.axisptr = axisptr<|MERGE_RESOLUTION|>--- conflicted
+++ resolved
@@ -24,10 +24,7 @@
         if compressed_axes is not None:
             raise ValueError("no axes to compress for 1d array")
         return (
-<<<<<<< HEAD
-            x.data, x.coords[0], ()), x.shape, None, None, None, None, None, x.fill_value
-=======
-            (x.data, x.coords[0], []),
+            (x.data, x.coords[0], ()),
             x.shape,
             None,
             None,
@@ -36,7 +33,6 @@
             None,
             x.fill_value,
         )
->>>>>>> 2eda2dcd
 
     compressed_axes = normalize_axis(compressed_axes, x.ndim)
     if compressed_axes is None:
@@ -254,14 +250,8 @@
         return nbytes
 
     def __str__(self):
-<<<<<<< HEAD
         return '<GCXS: shape={}, dtype={}, nnz={}, fill_value={}, compressed_axes={}>'.format(
             self.shape, self.dtype, self.nnz, self.fill_value, self.compressed_axes)
-=======
-        return "<GXCS: shape={}, dtype={}, nnz={}, fill_value={}, compressed_axes={}>".format(
-            self.shape, self.dtype, self.nnz, self.fill_value, self.compressed_axes
-        )
->>>>>>> 2eda2dcd
 
     __repr__ = __str__
 
