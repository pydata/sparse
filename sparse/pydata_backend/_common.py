--- conflicted
+++ resolved
@@ -2042,14 +2042,7 @@
 
     format_dict = {"coo": COO, "dok": DOK, "gcxs": GCXS}
 
-<<<<<<< HEAD
-    if backend == "taco":
-        raise ValueError("Taco not yet supported.")
-
     if isinstance(obj, COO | DOK | GCXS):
-=======
-    if isinstance(obj, (COO, DOK, GCXS)):
->>>>>>> c532a354
         return obj.asformat(format)
 
     if _is_scipy_sparse_obj(obj):
