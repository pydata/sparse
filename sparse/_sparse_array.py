--- conflicted
+++ resolved
@@ -542,7 +542,6 @@
             self, out=out, axis=axis, keepdims=keepdims, dtype=dtype
         )
 
-<<<<<<< HEAD
     def round(self, decimals=0, out=None):
         """
         Evenly round to the given number of decimals.
@@ -851,7 +850,6 @@
 
         ret = np.sqrt(ret)
         return ret
-=======
     @property
     def real(self):
         """The real part of the array.
@@ -932,5 +930,4 @@
         numpy.ndarray.conj : NumPy equivalent method.
         numpy.conj : NumPy equivalent function.
         """
-        return np.conj(self)
->>>>>>> 19dd854c
+        return np.conj(self)